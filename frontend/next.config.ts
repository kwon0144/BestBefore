--- conflicted
+++ resolved
@@ -10,16 +10,13 @@
 
 const nextConfig: NextConfig = {
   /* config options here */
-<<<<<<< HEAD
   images: {
     domains: [
       'readdy.ai',
       's3-tp22.s3.ap-southeast-2.amazonaws.com'
     ],
-  }
-=======
+  },
   basePath: getBasePath(),
->>>>>>> fa4f5dfe
 };
 
 export default nextConfig;