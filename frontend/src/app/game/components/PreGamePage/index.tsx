--- conflicted
+++ resolved
@@ -122,15 +122,10 @@
                           <Image 
                             src={item.image} 
                             alt={item.name}
-<<<<<<< HEAD
                             className="absolute inset-0 w-full h-full object-contain rounded-lg"
                             width={200}
                             height={200}
-=======
-                            fill
-                            className="object-contain rounded-lg"
-                            sizes="(max-width: 768px) 100vw, (max-width: 1200px) 50vw, 33vw"
->>>>>>> dcb050ff
+
                           />
                         </div>
                         <h5 className="font-medium text-blue-800 text-center">{item.name}</h5>
@@ -169,15 +164,10 @@
                           <Image 
                             src={item.image} 
                             alt={item.name}
-<<<<<<< HEAD
                             className="absolute inset-0 w-full h-full object-contain rounded-lg"
                             width={200}
                             height={200}
-=======
-                            fill
-                            className="object-contain rounded-lg"
-                            sizes="(max-width: 768px) 100vw, (max-width: 1200px) 50vw, 33vw"
->>>>>>> dcb050ff
+
                           />
                         </div>
                         <h5 className="font-medium text-green-800 text-center">{item.name}</h5>
@@ -216,15 +206,10 @@
                           <Image 
                             src={item.image} 
                             alt={item.name}
-<<<<<<< HEAD
                             className="absolute inset-0 w-full h-full object-contain rounded-lg"
                             width={200}
                             height={200}
-=======
-                            fill
-                            className="object-contain rounded-lg"
-                            sizes="(max-width: 768px) 100vw, (max-width: 1200px) 50vw, 33vw"
->>>>>>> dcb050ff
+
                           />
                         </div>
                         <h5 className="font-medium text-red-800 text-center">{item.name}</h5>
