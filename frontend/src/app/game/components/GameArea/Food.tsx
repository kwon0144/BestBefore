--- conflicted
+++ resolved
@@ -31,7 +31,6 @@
             position: 'absolute'
           }}
         >
-<<<<<<< HEAD
           <Image
             src={food.image}
             alt={food.name}
@@ -39,17 +38,7 @@
             height={50}
             style={{ objectFit: 'contain' }}
           />
-=======
-          <div className="relative w-full h-full">
-            <Image
-              src={food.image}
-              alt={food.name}
-              fill
-              className="object-contain"
-              sizes={`${foodSize}px`}
-            />
-          </div>
->>>>>>> dcb050ff
+
         </div>
       ))}
     </>
