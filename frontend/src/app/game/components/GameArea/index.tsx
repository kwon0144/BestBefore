--- conflicted
+++ resolved
@@ -17,10 +17,7 @@
 import DropZones from './DropZones';
 import Food from './Food';
 import MessageDisplay from './MessageDisplay';
-<<<<<<< HEAD
-=======
-import FullscreenButton from './FullscreenButton';
->>>>>>> b7ae298b
+
 import MobileControls from './MobileControls';
 
 interface GameAreaProps {
@@ -42,136 +39,11 @@
   direction: 'right' | 'down' | 'left' | 'up';
 }
 
-<<<<<<< HEAD
 // Define proper types for event handlers
 type TouchEventHandler = (event: TouchEvent) => void;
 type KeyboardEventHandler = (event: KeyboardEvent) => void;
 type ResizeEventHandler = () => void;
-=======
-// Update the requestFullscreen function
-const requestFullscreen = async () => {
-  try {
-    // Check if we're on iOS
-    const isIOS = /iPad|iPhone|iPod/.test(navigator.userAgent) && !(window as any).MSStream;
-    
-    if (!isIOS) {
-      // For non-iOS devices, try standard methods
-      const docElem = document.documentElement;
-      
-      if (docElem.requestFullscreen) {
-        await docElem.requestFullscreen();
-        return true;
-      }
-      
-      if ((docElem as any).webkitRequestFullscreen) {
-        await (docElem as any).webkitRequestFullscreen();
-        return true;
-      }
-      
-      if ((docElem as any).mozRequestFullScreen) {
-        await (docElem as any).mozRequestFullScreen();
-        return true;
-      }
-      
-      if ((docElem as any).msRequestFullscreen) {
-        await (docElem as any).msRequestFullscreen();
-        return true;
-      }
-    } else {
-      // iOS-specific approach
-      const videoElem = document.createElement('video');
-      videoElem.style.width = '100%';
-      videoElem.style.height = '100%';
-      videoElem.style.position = 'fixed';
-      videoElem.style.top = '0';
-      videoElem.style.left = '0';
-      videoElem.style.zIndex = '1000';
-      videoElem.playsInline = true;
-      videoElem.muted = true;
-      videoElem.autoplay = true;
-      videoElem.controls = false;
-      
-      // Use a short video source
-      videoElem.src = 'data:video/mp4;base64,AAAAIGZ0eXBpc29tAAACAGlzb21pc28yYXZjMW1wNDEAAAAIZnJlZQAAAs1tZGF0AAACrgYF//+q3EXpvebZSLeWLNgg2SPu73gyNjQgLSBjb3JlIDE0MiByMjQ3OSBkZDc5YTYxIC0gSC4yNjQvTVBFRy00IEFWQyBjb2RlYyAtIENvcHlsZWZ0IDIwMDMtMjAxNCAtIGh0dHA6Ly93d3cudmlkZW9sYW4ub3JnL3gyNjQuaHRtbCAtIG9wdGlvbnM6IGNhYmFjPTEgcmVmPTMgZGVibG9jaz0xOjA6MCBhbmFseXNlPTB4MzoweDExMyBtZT1oZXggc3VibWU9NyBwc3k9MSBwc3lfcmQ9MS4wMDowLjAwIG1peGVkX3JlZj0xIG1lX3JhbmdlPTE2IGNocm9tYV9tZT0xIHRyZWxsaXM9MSA4eDhkY3Q9MSBjcW09MCBkZWFkem9uZT0yMSwxMSBmYXN0X3Bza2lwPTEgY2hyb21hX3FwX29mZnNldD0tMiB0aHJlYWRzPTEgbG9va2FoZWFkX3RocmVhZHM9MSBzbGljZWRfdGhyZWFkcz0wIG5yPTAgZGVjaW1hdGU9MSBpbnRlcmxhY2VkPTAgYmx1cmF5X2NvbXBhdD0wIGNvbnN0cmFpbmVkX2ludHJhPTAgYmZyYW1lcz0zIGJfcHlyYW1pZD0yIGJfYWRhcHQ9MSBiX2JpYXM9MCBkaXJlY3Q9MSB3ZWlnaHRiPTEgb3Blbl9nb3A9MCB3ZWlnaHRwPTIga2V5aW50PWluZmluaXRlIGtleWludF9taW49Mjkgc2NlbmVjdXQ9NDAgaW50cmFfcmVmcmVzaD0wIHJjX2xvb2thaGVhZD00MCByYz1jcmYgbWJ0cmVlPTEgY3JmPTIzLjAgcWNvbXA9MC42MCBxcG1pbj0wIHFwbWF4PTY5IHFwc3RlcD00IGlwX3JhdGlvPTEuNDAgYXE9MToxLjAwAIAAAAAwZYiEAD//8W/xoUjEe1H4KFEeT/ySFgH9X+ghBxhqN3B1YmxpYyBkb21haW4gZHVtbXkK';
-      
-      // Add to body temporarily
-      document.body.appendChild(videoElem);
-      
-      try {
-        // Wait for video to be loaded
-        await new Promise((resolve) => {
-          videoElem.addEventListener('loadedmetadata', resolve, { once: true });
-          videoElem.addEventListener('error', resolve, { once: true });
-        });
-        
-        // Try to play the video first (required for iOS)
-        await videoElem.play();
-        
-        // Now try to enter fullscreen
-        if ((videoElem as any).webkitEnterFullscreen) {
-          await (videoElem as any).webkitEnterFullscreen();
-          return true;
-        }
-      } catch (e) {
-        console.warn('iOS video fullscreen failed:', e);
-      } finally {
-        // Clean up
-        videoElem.pause();
-        document.body.removeChild(videoElem);
-      }
-    }
-    
-    // If all else fails, try one last fallback
-    const elem = document.body;
-    if ((elem as any).webkitRequestFullscreen) {
-      await (elem as any).webkitRequestFullscreen();
-      return true;
-    }
-
-    return false;
-  } catch (error) {
-    console.error('Fullscreen request failed:', error);
-    return false;
-  }
-};
-
-// Add this near the top of the component
-const isFullscreenMode = () => {
-  return !!(
-    document.fullscreenElement ||
-    (document as any).webkitFullscreenElement ||
-    (document as any).mozFullScreenElement ||
-    (document as any).msFullscreenElement ||
-    (document as any).webkitIsFullScreen ||
-    (window.innerHeight === screen.height && window.innerWidth === screen.width)
-  );
-};
-
-// Add this function before the component
-const setFullscreenMetaTag = (enable: boolean) => {
-  // Get or create the viewport meta tag
-  let viewport = document.querySelector('meta[name="viewport"]') as HTMLMetaElement;
-  if (!viewport) {
-    viewport = document.createElement('meta');
-    viewport.name = 'viewport';
-    document.head.appendChild(viewport);
-  }
-  
-  if (enable) {
-    viewport.content = 'width=device-width, initial-scale=1.0, maximum-scale=1.0, user-scalable=no, viewport-fit=cover, minimal-ui';
-    // Add iOS specific meta tags
-    let webappCapable = document.querySelector('meta[name="apple-mobile-web-app-capable"]') as HTMLMetaElement;
-    if (!webappCapable) {
-      webappCapable = document.createElement('meta');
-      webappCapable.setAttribute('name', 'apple-mobile-web-app-capable');
-      webappCapable.setAttribute('content', 'yes');
-      document.head.appendChild(webappCapable);
-    }
-  } else {
-    viewport.content = 'width=device-width, initial-scale=1.0';
-  }
-};
->>>>>>> b7ae298b
+
 
 /**
  * Main game area component that handles gameplay mechanics
@@ -577,84 +449,7 @@
   }, [foods, holdingFood, position, lastActionTime, isActionInProgress, handleAction]);
 
   const isMobile = useIsMobile();
-<<<<<<< HEAD
-=======
-  const [isFullscreen, setIsFullscreen] = useState(false);
-  const [fullscreenAttempted, setFullscreenAttempted] = useState(false);
-
-  // Handle fullscreen request
-  const handleFullscreenRequest = async () => {
-    setFullscreenAttempted(true);
-    try {
-      // First try to detect if we're on iOS
-      const isIOS = /iPad|iPhone|iPod/.test(navigator.userAgent) && !(window as any).MSStream;
-      
-      // For iOS, show specific instructions
-      if (isIOS) {
-        showMessage('Tap the screen once, then tap the fullscreen button in your browser', 'error');
-        // Add a temporary interaction handler
-        const handleTouch = () => {
-          document.removeEventListener('touchend', handleTouch);
-          requestFullscreen().then(success => {
-            if (success) {
-              setIsFullscreen(true);
-            }
-          });
-        };
-        document.addEventListener('touchend', handleTouch, { once: true });
-        return;
-      }
-      
-      // For non-iOS devices
-      const success = await requestFullscreen();
-      if (success) {
-        setIsFullscreen(true);
-      } else {
-        showMessage('Unable to enter fullscreen. Try rotating your device to landscape.', 'error');
-      }
-    } catch (error) {
-      console.error('Fullscreen request error:', error);
-      showMessage('Failed to enter fullscreen mode. Please try again.', 'error');
-    }
-  };
-
-  // Update the fullscreen effect
-  useEffect(() => {
-    const handleFullscreenChange = () => {
-      const fullscreenNow = isFullscreenMode();
-      console.log('Fullscreen state changed:', fullscreenNow);
-      setIsFullscreen(fullscreenNow);
-    };
-
-    // Check initial state
-    setIsFullscreen(isFullscreenMode());
-
-    // Add event listeners for fullscreen changes
-    document.addEventListener('fullscreenchange', handleFullscreenChange);
-    document.addEventListener('webkitfullscreenchange', handleFullscreenChange);
-    document.addEventListener('mozfullscreenchange', handleFullscreenChange);
-    document.addEventListener('MSFullscreenChange', handleFullscreenChange);
-    
-    // Also check on orientation and resize changes
-    const handleResize = () => {
-      const fullscreenNow = isFullscreenMode();
-      console.log('Window resized, fullscreen:', fullscreenNow);
-      setIsFullscreen(fullscreenNow);
-    };
-
-    window.addEventListener('resize', handleResize);
-    window.addEventListener('orientationchange', handleResize);
-
-    return () => {
-      document.removeEventListener('fullscreenchange', handleFullscreenChange);
-      document.removeEventListener('webkitfullscreenchange', handleFullscreenChange);
-      document.removeEventListener('mozfullscreenchange', handleFullscreenChange);
-      document.removeEventListener('MSFullscreenChange', handleFullscreenChange);
-      window.removeEventListener('resize', handleResize);
-      window.removeEventListener('orientationchange', handleResize);
-    };
-  }, []);
->>>>>>> b7ae298b
+
 
   // Handle mobile direction press
   const handleMobileDirectionPress = useCallback((direction: 'up' | 'down' | 'left' | 'right') => {
@@ -690,21 +485,13 @@
       return { x: newX, y: newY };
     });
   }, [moveSpeed, characterSize]);
-<<<<<<< HEAD
 
   // Handle mobile direction release
   const handleMobileDirectionRelease = useCallback(() => {
     setIsCharacterMoving(false);
   }, []);
 
-=======
-
-  // Handle mobile direction release
-  const handleMobileDirectionRelease = useCallback(() => {
-    setIsCharacterMoving(false);
-  }, []);
-
->>>>>>> b7ae298b
+
   // Only add keyboard controls if not on mobile
   useEffect(() => {
     if (isMobile) return;
@@ -824,13 +611,8 @@
   return (
     <>
       <Head>
-<<<<<<< HEAD
         <meta name="viewport" content="width=device-width, initial-scale=1.0" />
-=======
-        <meta name="viewport" content="width=device-width, initial-scale=1.0, maximum-scale=1.0, user-scalable=no, viewport-fit=cover, minimal-ui" />
-        <meta name="apple-mobile-web-app-capable" content="yes" />
-        <meta name="apple-mobile-web-app-status-bar-style" content="black-translucent" />
->>>>>>> b7ae298b
+
       </Head>
       <div className="bg-white rounded-lg shadow-xl overflow-hidden">
         {/* Score Display */}
@@ -848,21 +630,9 @@
             backgroundPosition: 'center',
             backgroundRepeat: 'no-repeat',
             touchAction: 'none',
-<<<<<<< HEAD
             height: '600px',
             width: '100%'
-=======
-            height: isMobile 
-              ? isFullscreen 
-                ? '100dvh' // Use dynamic viewport height
-                : '100dvh'
-              : '600px',
-            width: isMobile ? '100dvw' : '100%', // Use dynamic viewport width
-            position: isMobile ? 'fixed' : 'relative',
-            top: isMobile ? '0' : 'auto',
-            left: isMobile ? '0' : 'auto',
-            zIndex: isMobile ? '50' : 'auto'
->>>>>>> b7ae298b
+
           }}
         >
           {/* Conveyor belt */}
@@ -918,88 +688,13 @@
           <MessageDisplay message={message} messageType={messageType} />
           
           {/* Mobile Controls */}
-<<<<<<< HEAD
           {isMobile && (
-=======
-          {isMobile && isFullscreen && (
->>>>>>> b7ae298b
             <MobileControls
               onDirectionPress={handleMobileDirectionPress}
               onDirectionRelease={handleMobileDirectionRelease}
               onPickupPress={handlePickup}
             />
           )}
-<<<<<<< HEAD
-=======
-          
-          {/* Fullscreen overlay for mobile */}
-          {isMobile && (!isFullscreen || window.innerWidth < window.innerHeight) && (
-            <div 
-              className="fixed inset-0 bg-black bg-opacity-90 flex flex-col items-center justify-center z-[9999] p-4"
-              style={{ 
-                height: '100dvh',
-                width: '100dvw',
-                position: 'fixed',
-                top: 0,
-                left: 0
-              }}
-            >
-              <h2 className="text-white text-2xl font-bold mb-4 text-center">
-                {window.innerWidth < window.innerHeight 
-                  ? "Please Rotate Your Device" 
-                  : "Please Play in Fullscreen"}
-              </h2>
-              
-              {/* Rotation indicator */}
-              {window.innerWidth < window.innerHeight && (
-                <div className="animate-pulse mb-4">
-                  <svg className="w-16 h-16 text-white" fill="none" stroke="currentColor" viewBox="0 0 24 24">
-                    <path strokeLinecap="round" strokeLinejoin="round" strokeWidth={2} d="M4 4v5h.582m15.356 2A8.001 8.001 0 004.582 9m0 0H9m11 11v-5h-.581m0 0a8.003 8.003 0 01-15.357-2m15.357 2H15" />
-                  </svg>
-                </div>
-              )}
-              
-              <div className="flex flex-col items-center gap-4">
-                {window.innerWidth > window.innerHeight ? (
-                  <button
-                    onClick={() => {
-                      console.log('Starting game in fullscreen-like mode');
-                      setFullscreenMetaTag(true);
-                      // Force reflow
-                      window.scrollTo(0, 0);
-                      document.body.style.overflow = 'hidden';
-                      document.body.style.position = 'fixed';
-                      document.body.style.width = '100%';
-                      document.body.style.height = '100%';
-                      
-                      // Set timeout to ensure styles are applied
-                      setTimeout(() => {
-                        setIsFullscreen(true);
-                      }, 100);
-                    }}
-                    className="bg-green-500 hover:bg-green-600 active:bg-green-700 text-white px-8 py-4 rounded-lg font-bold text-xl shadow-lg transform transition hover:scale-105 active:scale-95"
-                  >
-                    Start Game
-                  </button>
-                ) : (
-                  <div className="animate-pulse text-white text-center">
-                    <p className="mb-4">Please rotate your device</p>
-                    <svg className="w-16 h-16 mx-auto" fill="none" stroke="currentColor" viewBox="0 0 24 24">
-                      <path strokeLinecap="round" strokeLinejoin="round" strokeWidth={2} d="M4 4v5h.582m15.356 2A8.001 8.001 0 004.582 9m0 0H9m11 11v-5h-.581m0 0a8.003 8.003 0 01-15.357-2m15.357 2H15" />
-                    </svg>
-                  </div>
-                )}
-
-                {/* Debug information */}
-                <div className="text-white text-sm mt-4 text-center opacity-50">
-                  <p>Device: {/iPad|iPhone|iPod/.test(navigator.userAgent) ? 'iOS' : 'Other'}</p>
-                  <p>Orientation: {window.innerWidth > window.innerHeight ? 'Landscape' : 'Portrait'}</p>
-                  <p>Screen: {window.innerWidth}x{window.innerHeight}</p>
-                </div>
-              </div>
-            </div>
-          )}
->>>>>>> b7ae298b
         </div>
       </div>
     </>
