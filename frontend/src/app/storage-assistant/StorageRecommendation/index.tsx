/**
 * StorageRecommendations Component
 * 
 * A React component that displays and manages storage recommendations for food items.
 * It provides functionality to:
 * - Display items recommended for refrigerator and pantry storage
 * - Add new items to either storage location
 * - Edit existing items (name and quantity)
 * - Delete items
 * - Drag and drop items between storage locations
 * - Sync with the inventory store
 * 
 */

import React, { useState, useEffect } from 'react';
<<<<<<< HEAD
import { StorageRecommendation, StorageAdviceResponse } from '../interfaces';
import { faSnowflake, faBoxOpen, faPlus, faTrash, faEdit, faCheck, faTimes } from '@fortawesome/free-solid-svg-icons';
import { FontAwesomeIcon } from '@fortawesome/react-fontawesome';
import axios from 'axios';
import { config } from '@/config';
import { addToast, Button, Modal, ModalContent, ModalHeader, ModalBody, ModalFooter } from '@heroui/react';
import useInventoryStore, { FoodItem } from '@/store/useInventoryStore';
=======
import { StorageRecommendation } from '../interfaces/Storage';
import { faSnowflake, faBoxOpen, faPlus, faTrash, faEdit, faCheck, faTimes } from '@fortawesome/free-solid-svg-icons';
import { FontAwesomeIcon } from '@fortawesome/react-fontawesome';
import { addToast, Button, Modal, ModalContent, ModalHeader, ModalBody, ModalFooter, Input } from '@heroui/react';
import useInventoryStore from '@/store/useInventoryStore';
import { useStorageAdvice } from '../hooks/useStorageAdvice';
>>>>>>> 76771116

/**
 * Props interface for the StorageRecommendations component
 * @interface StorageRecommendationsProps
 * @property {StorageRecommendation} storageRecs - Current storage recommendations
 * @property {(newStorageRecs: StorageRecommendation) => void} onUpdateStorageRecs - Callback to update storage recommendations
 */
interface StorageRecommendationsProps {
  storageRecs: StorageRecommendation;
  onUpdateStorageRecs: (newStorageRecs: StorageRecommendation) => void;
}

type RecommendationDialog = {
  isOpen: boolean;
  itemName: string;
  recommendedSection: 'fridge' | 'pantry';
  userSelectedSection: 'fridge' | 'pantry';
  fridgeTime: number;
  pantryTime: number;
  sourceLabel: string;
  sourceSection?: 'fridge' | 'pantry';
  sourceIndex?: number;
  item: { name: string; quantity: number; storageTime?: number };
} | null;

/**
 * StorageRecommendations Component
 * 
 * @component
 * @param {StorageRecommendationsProps} props - Component props
 * @returns {JSX.Element} The rendered component
 */
const StorageRecommendations: React.FC<StorageRecommendationsProps> = ({ storageRecs, onUpdateStorageRecs }) => {
  const [editingItem, setEditingItem] = useState<{ index: number; section: 'fridge' | 'pantry' } | null>(null);
  const [newItem, setNewItem] = useState<{ name: string; quantity: number }>({ name: '', quantity: 1 });
  const [showAddForm, setShowAddForm] = useState<{ section: 'fridge' | 'pantry' } | null>(null);
  const [editValues, setEditValues] = useState<{ name: string; quantity: number }>({ name: '', quantity: 1 });
  const [draggedItem, setDraggedItem] = useState<{ 
    index: number; 
    section: 'fridge' | 'pantry'; 
    item: { name: string; quantity: number } 
  } | null>(null);
  
  // State for recommendation dialog
<<<<<<< HEAD
  const [recommendationDialog, setRecommendationDialog] = useState<RecommendationDialog>(null);
=======
  const [recommendationDialog, setRecommendationDialog] = useState<{
    isOpen: boolean;
    itemName: string;
    recommendedSection: 'fridge' | 'pantry';
    userSelectedSection: 'fridge' | 'pantry';
    fridgeTime: number;
    pantryTime: number;
    sourceLabel: string;
  } | null>(null);
>>>>>>> 76771116

  // Get inventory store functions
  const { items, addItem, updateItem, removeItem } = useInventoryStore();

<<<<<<< HEAD
=======
  // Use our custom hook for storage advice
  const { getStorageAdvice } = useStorageAdvice();

>>>>>>> 76771116
  // Effect to sync with inventory store on mount and when inventory changes
  useEffect(() => {
    // Only synchronize if storage recommendations are empty
    if (storageRecs.fridge.length === 0 && storageRecs.pantry.length === 0 && items.length > 0) {
      const newStorageRecs: StorageRecommendation = {
        fridge: [],
        pantry: []
      };
      
      // Convert items from inventory store to storage recommendations format
      items.forEach(item => {
        // Extract days from item's expiry date
        const expiryDate = new Date(item.expiryDate);
        const now = new Date();
        const diffTime = expiryDate.getTime() - now.getTime();
        const daysLeft = Math.ceil(diffTime / (1000 * 60 * 60 * 24));
        
        // Extract quantity from item's quantity string
        const qtyMatch = item.quantity.match(/^(\d+)/);
        const quantity = qtyMatch ? parseInt(qtyMatch[1], 10) : 1;
        
        // Capitalize the item name
        const capitalizedName = capitalizeWords(item.name);
        
        // Create storage recommendation item
        const storageItem = {
          name: `${capitalizedName} (${daysLeft > 0 ? daysLeft : 0} days)`,
          quantity: quantity
        };
        
        // Add to appropriate section
        if (item.location === 'refrigerator') {
          newStorageRecs.fridge.push(storageItem);
        } else if (item.location === 'pantry') {
          newStorageRecs.pantry.push(storageItem);
        }
      });
      
      // Update parent component's state if we found items
      if (newStorageRecs.fridge.length > 0 || newStorageRecs.pantry.length > 0) {
        onUpdateStorageRecs(newStorageRecs);
      }
    }
  }, [items, storageRecs.fridge.length, storageRecs.pantry.length, onUpdateStorageRecs]);

  // Check if both sections are empty
  const noItemsDetected = storageRecs.fridge.length === 0 && storageRecs.pantry.length === 0;

  /**
   * Capitalizes the first letter of each word in a string
   * @param {string} text - Text to capitalize
   * @returns {string} Text with first letter of each word capitalized
   */
  const capitalizeWords = (text: string): string => {
    if (!text) return '';
    return text
      .split(' ')
      .map(word => word.charAt(0).toUpperCase() + word.slice(1).toLowerCase())
      .join(' ');
  };

  /**
   * Handles the edit operation for an item
   * @param {number} index - Index of the item to edit
   * @param {'fridge' | 'pantry'} section - Storage section containing the item
   */
  const handleEdit = (index: number, section: 'fridge' | 'pantry') => {
    // Check if the item exists at the specified index
    if (!storageRecs[section] || !storageRecs[section][index]) {
      console.error(`Item at index ${index} in ${section} not found`);
      return;
    }
    
    const item = storageRecs[section][index];
    
    // Check if the item has a name property
    if (!item || !item.name) {
      console.error('Item or item name is undefined', item);
      return;
    }
    
    const itemName = item.name.split(' (')[0];
    setEditValues({ name: itemName, quantity: item.quantity });
    setEditingItem({ index, section });
  };

  /**
   * Saves edited item information
   * @param {number} index - Index of the item being edited
   * @param {'fridge' | 'pantry'} section - Storage section containing the item
   */
  const handleSave = async (index: number, section: 'fridge' | 'pantry') => {
    const newStorageRecs = { ...storageRecs };
    const item = newStorageRecs[section][index];
    
    if (!item || !item.name) {
      console.error('Item or item name is undefined', item);
      setEditingItem(null);
      return;
    }
    
    const originalName = item.name.split(' (')[0];
    
    // If name changed, try to get storage time from API
    if (editValues.name !== originalName) {
      try {
<<<<<<< HEAD
        // Call the unified storage-advice endpoint (handles database and Claude fallback)
        const response = await axios.post<StorageAdviceResponse>(`${config.apiUrl}/api/storage-advice/`, {
          food_type: editValues.name
        });
        
        // Process recommendation
        const recommendation = response.data;
        let storageTime: number;
        
        // Determine storage time based on response format
        if (typeof recommendation.method === 'number') {
          // Database-style response
          const methodValue = recommendation.method === 1 ? 'fridge' : 'pantry';
          storageTime = methodValue === 'fridge' 
            ? Number(recommendation.fridge) || 7 
            : Number(recommendation.pantry) || 14;
        } else if (typeof recommendation.days === 'number') {
          // Claude-style response
          storageTime = recommendation.days;
        } else {
          // Fallback
          storageTime = 7;
        }
        
        // Create source label if available - removed
        const sourceLabel = '';
=======
        // Use our custom hook instead of direct axios call
        const advice = await getStorageAdvice(editValues.name);
        
        if (!advice) {
          throw new Error(`Failed to get storage advice for ${editValues.name}`);
        }
        
        // Get storage details from our hook's normalized response
        const { fridgeStorageTime, pantryStorageTime, recommendedMethod, source } = advice;
        
        // Use the storage time for the current section
        const storageTime = section === 'fridge' ? fridgeStorageTime : pantryStorageTime;
        
        // Create source label if available
        const sourceLabel = source ? `, ${source}` : '';
>>>>>>> 76771116
        
        // Capitalize the name
        const capitalizedName = capitalizeWords(editValues.name);
        
        newStorageRecs[section][index] = {
          name: `${capitalizedName} (${storageTime} days${sourceLabel})`,
          quantity: editValues.quantity
        };

        // Update in inventory store
        const location = section === 'fridge' ? 'refrigerator' : 'pantry';
        const existingItem = items.find(item => 
          item.name.toLowerCase() === originalName.toLowerCase() && 
          item.location === location
        );

        if (existingItem) {
          updateItem(existingItem.id, {
            name: capitalizedName,
            quantity: `${editValues.quantity} item${editValues.quantity > 1 ? 's' : ''}`,
            expiryDate: new Date(Date.now() + (Number.isFinite(storageTime) ? storageTime : 7) * 24 * 60 * 60 * 1000).toISOString()
          });
        }
      } catch (err) {
        // If API call fails, keep the original storage time
        const originalDetails = item.name.match(/\((\d+) days(?:, (\w+))?\)/);
        const originalStorageTime = originalDetails?.[1] || '7';
        
        // Capitalize the name
        const capitalizedName = capitalizeWords(editValues.name);
        
        newStorageRecs[section][index] = {
          name: `${capitalizedName} (${originalStorageTime} days)`,
          quantity: editValues.quantity
        };

        // Update in inventory store
        const location = section === 'fridge' ? 'refrigerator' : 'pantry';
        const existingItem = items.find(item => 
          item.name.toLowerCase() === originalName.toLowerCase() && 
          item.location === location
        );

        if (existingItem) {
          updateItem(existingItem.id, {
            name: capitalizedName,
            quantity: `${editValues.quantity} item${editValues.quantity > 1 ? 's' : ''}`,
            expiryDate: new Date(Date.now() + (Number.isFinite(parseInt(originalStorageTime)) ? parseInt(originalStorageTime) : 7) * 24 * 60 * 60 * 1000).toISOString()
          });
        }
      }
    } else {
      // If name hasn't changed, update only the quantity
      newStorageRecs[section][index] = {
        name: item.name,
        quantity: editValues.quantity
      };

      // Update quantity in inventory store
      const location = section === 'fridge' ? 'refrigerator' : 'pantry';
      const existingItem = items.find(item => 
        item.name.toLowerCase() === originalName.toLowerCase() && 
        item.location === location
      );

      if (existingItem) {
        updateItem(existingItem.id, {
          quantity: `${editValues.quantity} item${editValues.quantity > 1 ? 's' : ''}`
        });
      }
    }

    onUpdateStorageRecs(newStorageRecs);
    setEditingItem(null);
  };

  /**
   * Deletes an item from storage recommendations and inventory store
   * @param {number} index - Index of the item to delete
   * @param {'fridge' | 'pantry'} section - Storage section containing the item
   */
  const handleDelete = (index: number, section: 'fridge' | 'pantry') => {
    const newStorageRecs = { ...storageRecs };
    
    // Check if the item exists at the specified index
    if (!newStorageRecs[section] || !newStorageRecs[section][index]) {
      console.error(`Item at index ${index} in ${section} not found`);
      return;
    }
    
    const item = newStorageRecs[section][index];
    
    // Check if the item has a name property
    if (!item || !item.name) {
      console.error('Item or item name is undefined', item);
      newStorageRecs[section].splice(index, 1);
      onUpdateStorageRecs(newStorageRecs);
      return;
    }
    
    const itemName = item.name.split(' (')[0];
    
    // Remove from inventory store
    const location = section === 'fridge' ? 'refrigerator' : 'pantry';
    const existingItem = items.find(item => 
      item.name.toLowerCase() === itemName.toLowerCase() && 
      item.location === location
    );

    if (existingItem) {
      removeItem(existingItem.id);
    }

    newStorageRecs[section].splice(index, 1);
    onUpdateStorageRecs(newStorageRecs);
  };

  /**
   * Adds a new item to storage recommendations and inventory store
   * @param {'fridge' | 'pantry'} section - Storage section to add the item to
   */
  const handleAdd = async (section: 'fridge' | 'pantry') => {
    if (!newItem.name.trim()) {
      addToast({
        title: 'Error',
        description: 'Please enter an item name',
        classNames: {
          base: "bg-red-100/70",
          title: "text-red-700 font-medium font-semibold",
          description: "text-red-700",
          icon: "text-red-700"
        }
      });
      return;
    }

    try {
<<<<<<< HEAD
      // Call the unified storage-advice endpoint (handles database and Claude fallback)
      const response = await axios.post<StorageAdviceResponse>(`${config.apiUrl}/api/storage-advice/`, {
        food_type: newItem.name
      });
      
      // Process recommendation
      const recommendation = response.data;
      let recommendedMethod: 'fridge' | 'pantry' = 'pantry'; // Default method
      
      // Extract the storage times for both locations
      const fridgeTime = Number(recommendation.fridge) || 7; // Default fridge time
      const pantryTime = Number(recommendation.pantry) || 14; // Default pantry time
      
      // Determine the recommended method based on response format
      if (typeof recommendation.method === 'number') {
        // Database-style response
        recommendedMethod = recommendation.method === 1 ? 'fridge' : 'pantry';
      } else if (typeof recommendation.method === 'string') {
        // Claude-style response with string method
        recommendedMethod = recommendation.method === 'fridge' ? 'fridge' : 'pantry';
      }
      
      // Create source label if available
      const sourceLabel = recommendation.source 
        ? `, ${recommendation.source}` 
        : '';
      
      // If API recommends a different storage location than what user selected,
      // show the recommendation dialog instead of a popup
      if (recommendedMethod !== section) {
=======
      // Use our custom hook instead of direct axios call
      const advice = await getStorageAdvice(newItem.name);
      
      if (!advice) {
        throw new Error(`Failed to get storage advice for ${newItem.name}`);
      }
      
      // Get storage details from our hook's normalized response
      const { fridgeStorageTime, pantryStorageTime, recommendedMethod, source } = advice;
      
      // Check if recommended location differs from chosen location
      if ((recommendedMethod === 'fridge' && section === 'pantry') || 
          (recommendedMethod === 'pantry' && section === 'fridge')) {
        // Show confirmation modal
>>>>>>> 76771116
        setRecommendationDialog({
          isOpen: true,
          itemName: newItem.name,
          recommendedSection: recommendedMethod,
          userSelectedSection: section,
<<<<<<< HEAD
          fridgeTime,
          pantryTime,
          sourceLabel,
          item: { name: newItem.name, quantity: newItem.quantity }
        });
        return; // Wait for user decision via dialog
      }
      
      // If recommendation matches user's selection, proceed directly
      addItemToStorage(newItem.name, section, section === 'fridge' ? fridgeTime : pantryTime, sourceLabel);
      
    } catch (error) {
      console.error('Error adding item:', error);
      
      // Default fallback for errors
      const defaultStorageTime = section === 'fridge' ? 7 : 14;
      
      // Add to inventory even with error
      addItemToStorage(newItem.name, section, defaultStorageTime, ', default');
    }
=======
          fridgeTime: fridgeStorageTime,
          pantryTime: pantryStorageTime,
          sourceLabel: source || ''
        });
      } else {
        // Use the right storage time for the target location
        const storageTime = section === 'fridge' ? fridgeStorageTime : pantryStorageTime;
        const sourceLabel = source ? `, ${source}` : '';
        
        // Add directly since it's already in the recommended location
        addItemToStorage(newItem.name, section, storageTime, sourceLabel);
      }
    } catch (err) {
      console.error(`Error getting storage advice for ${newItem.name}:`, err);
      
      // Fallback to basic logic
      let storageTime: number;
      
      // Use default times
      storageTime = section === 'fridge' ? 7 : 14;
      
      // Add with default settings
      addItemToStorage(newItem.name, section, storageTime, '');
    }
    
    // Reset input field
    setNewItem({ name: '', quantity: 1 });
>>>>>>> 76771116
  };

  /**
   * Helper function to add item to storage after location is determined
   */
  const addItemToStorage = (itemName: string, section: 'fridge' | 'pantry', storageTime: number, sourceLabel: string) => {
    // Capitalize the item name
    const capitalizedName = capitalizeWords(itemName);
    
    // Create a new storage recs object to update
    const newStorageRecs = { ...storageRecs };
    
<<<<<<< HEAD
    // Check if item already exists in the section
    const existingItemIndex = newStorageRecs[section].findIndex(
      item => item.name.split(' (')[0].toLowerCase() === capitalizedName.toLowerCase()
    );
=======
    // Check if item already exists in the section - normalize the name for case-insensitive comparison
    const normalizedNewName = capitalizedName.toLowerCase().trim();
    
    const existingItemIndex = newStorageRecs[section].findIndex(item => {
      const existingName = item.name.split(' (')[0].toLowerCase().trim();
      return existingName === normalizedNewName;
    });
>>>>>>> 76771116
    
    // Add to inventory
    const inventoryLocation = section === 'fridge' ? 'refrigerator' : 'pantry';
    
<<<<<<< HEAD
    // Also check if item exists in inventory store
    const existingInventoryItem = items.find(
      item => item.name.toLowerCase() === capitalizedName.toLowerCase() && 
              item.location === inventoryLocation
    );
=======
    // Also check if item exists in inventory store - case insensitive search
    const existingInventoryItem = items.find(item => {
      const inventoryName = item.name.toLowerCase().trim();
      return inventoryName === normalizedNewName && item.location === inventoryLocation;
    });
>>>>>>> 76771116
    
    if (existingItemIndex >= 0) {
      // Item exists in storage recommendations, update quantity
      const existingItem = newStorageRecs[section][existingItemIndex];
      const newQuantity = existingItem.quantity + newItem.quantity;
      
      // Update the existing item
      newStorageRecs[section][existingItemIndex] = {
        ...existingItem,
        quantity: newQuantity
      };
      
      // If item also exists in inventory, update quantity there too
      if (existingInventoryItem) {
        // Extract numeric part from quantity strings like "2 items" or "500g"
        const existingQtyMatch = existingInventoryItem.quantity.match(/^(\d+)/);
        const newQtyMatch = (`${newItem.quantity}`).match(/^(\d+)/);
        
        let existingQty = existingQtyMatch ? parseInt(existingQtyMatch[1]) : 1;
        let newQty = newQtyMatch ? parseInt(newQtyMatch[1]) : 1;
        
        // Add quantities
        const totalQty = existingQty + newQty;
        
        // Determine unit from existing item (items, g, kg, etc.)
        const unitMatch = existingInventoryItem.quantity.match(/[^\d\s]+/);
        const unit = unitMatch ? unitMatch[0] : "items";
        
        // Update inventory item
        updateItem(existingInventoryItem.id, {
          ...existingInventoryItem,
          quantity: `${totalQty} ${unit}`
        });
      } else {
        // Add new inventory item
        addItem({
          name: capitalizedName,
          quantity: `${newItem.quantity} item${newItem.quantity > 1 ? 's' : ''}`,
          expiryDate: new Date(Date.now() + storageTime * 24 * 60 * 60 * 1000).toISOString(),
          location: inventoryLocation
        });
      }
      
      addToast({
        title: 'Item Quantity Updated',
        description: `Updated ${capitalizedName} quantity in your ${section === 'fridge' ? 'refrigerator' : 'pantry'}.`,
        classNames: {
          base: "bg-darkgreen/10 border border-darkgreen",
          title: "text-darkgreen font-semibold",
          description: "text-darkgreen",
          icon: "text-darkgreen"
        },
        timeout: 3000
      });
    } else {
      // Add new item to storage recommendations
      newStorageRecs[section].push({
<<<<<<< HEAD
        name: `${capitalizedName} (${storageTime} days)`,
=======
        name: `${capitalizedName} (${storageTime} days${sourceLabel})`,
>>>>>>> 76771116
        quantity: newItem.quantity
      });
      
      // If item exists in inventory but in a different location, update it
      if (existingInventoryItem) {
        updateItem(existingInventoryItem.id, {
          ...existingInventoryItem,
          location: inventoryLocation,
          expiryDate: new Date(Date.now() + storageTime * 24 * 60 * 60 * 1000).toISOString()
        });
      } else {
        // Add new inventory item
        addItem({
          name: capitalizedName,
          quantity: `${newItem.quantity} item${newItem.quantity > 1 ? 's' : ''}`,
          expiryDate: new Date(Date.now() + storageTime * 24 * 60 * 60 * 1000).toISOString(),
          location: inventoryLocation
        });
      }
      
      addToast({
        title: 'Item Added',
        description: `${capitalizedName} has been added to your ${section === 'fridge' ? 'refrigerator' : 'pantry'}.`,
        classNames: {
          base: "bg-darkgreen/10 border border-darkgreen",
          title: "text-darkgreen font-semibold",
          description: "text-darkgreen",
          icon: "text-darkgreen"
        },
        timeout: 3000
      });
    }
    
    // Update state
    onUpdateStorageRecs(newStorageRecs);
    setNewItem({ name: '', quantity: 1 });
    setShowAddForm(null);
  };
  
  /**
   * Handler for recommendation dialog confirmation
   */
<<<<<<< HEAD
  const handleRecommendationConfirm = (selectedSection: 'fridge' | 'pantry') => {
    if (!recommendationDialog) return;
    
    const useRecommended = selectedSection === recommendationDialog.recommendedSection;
    const item = recommendationDialog.item;
    
    // Get the appropriate storage time based on the selected section
    const storageTime = selectedSection === 'fridge' 
      ? recommendationDialog.fridgeTime 
      : recommendationDialog.pantryTime;
    
    // Create a deep copy of the current storage recommendations
    const newStorageRecs = {
      fridge: [...storageRecs.fridge],
      pantry: [...storageRecs.pantry]
    };
    
    // Remove item from both sections to ensure no duplicates
    const sourceSection = recommendationDialog.sourceSection;
    const sourceIndex = recommendationDialog.sourceIndex;
    
    if (sourceSection && sourceIndex !== undefined) {
      newStorageRecs[sourceSection].splice(sourceIndex, 1);
    }
    
    // Add to the selected section
    newStorageRecs[selectedSection].push({
      name: `${item.name} (${storageTime} days)`,
      quantity: item.quantity
    });
    
    // Update the storage recommendations
    onUpdateStorageRecs(newStorageRecs);
    
    // Add to inventory - use existing addItemToStorage function
    addItemToStorage(item.name, selectedSection, storageTime, 'storage_recommendation');
=======
  const handleRecommendationConfirm = (useRecommended: boolean) => {
    if (!recommendationDialog) return;
    
    const { 
      itemName, 
      recommendedSection,
      userSelectedSection,
      fridgeTime,
      pantryTime,
      sourceLabel
    } = recommendationDialog;
    
    // Use either the recommended location or user's original choice
    const finalSection = useRecommended ? recommendedSection : userSelectedSection;
    const storageTime = finalSection === 'fridge' ? fridgeTime : pantryTime;
    
    // Add the item with the chosen location
    addItemToStorage(itemName, finalSection, storageTime, sourceLabel);
>>>>>>> 76771116
    
    // Close the dialog
    setRecommendationDialog(null);
  };

  /**
   * Handles the start of a drag operation
   * @param {React.DragEvent} e - The drag event
   * @param {number} index - Index of the item being dragged
   * @param {'fridge' | 'pantry'} section - Storage section containing the item
   */
  const handleDragStart = (e: React.DragEvent, index: number, section: 'fridge' | 'pantry') => {
    // Get the item array based on the section
    const itemsArray = storageRecs[section];
    
    // Check if the item exists at the specified index
    if (!itemsArray || !itemsArray[index]) {
      console.error(`Item at index ${index} in ${section} not found for drag operation`);
      return;
    }
    
    const item = itemsArray[index];
    
    // Check if the item has required properties
    if (!item || !item.name) {
      console.error('Item or item properties are undefined', item);
      return;
    }
    
    setDraggedItem({ 
      index, 
      section,
      item // Store the actual item data
    });
    e.dataTransfer.setData('text/plain', ''); // Required for Firefox
    e.dataTransfer.effectAllowed = 'move';
  };

  /**
   * Handles the drag over event to allow dropping
   * @param {React.DragEvent} e - The drag event
   */
  const handleDragOver = (e: React.DragEvent) => {
    e.preventDefault();
    e.dataTransfer.dropEffect = 'move';
  };

  /**
   * Handles drop events when items are dragged between storage sections
   * @param {React.DragEvent} e - The drag event
   * @param {'fridge' | 'pantry'} targetSection - Target storage section
   * @param {number} targetIndex - Index where item should be inserted
   */
  const handleDrop = async (e: React.DragEvent, targetSection: 'fridge' | 'pantry', targetIndex?: number) => {
    e.preventDefault();
    
    if (!draggedItem) {
      console.error('No item is being dragged');
      return;
    }
    
    const { index: sourceIndex, section: sourceSection, item: movedItem } = draggedItem;
    

    // Validate moved item
    if (!movedItem || !movedItem.name) {
      console.error('Dragged item or its name is undefined', movedItem);
      setDraggedItem(null);
      return;
    }

    // If dropped in the same position
    if (sourceSection === targetSection && targetIndex !== undefined && sourceIndex === targetIndex) return;
    
    // Create a deep copy of the current storage recommendations
    const newStorageRecs = JSON.parse(JSON.stringify(storageRecs));
    

    // Check if source section exists
    if (!newStorageRecs[sourceSection] || !newStorageRecs[sourceSection][sourceIndex]) {
      console.error(`Source item at index ${sourceIndex} in ${sourceSection} not found`);
      setDraggedItem(null);
      return;
    }
    

    // Get the item name without storage time info
    const itemName = movedItem.name?.split(' (')[0] || '';
    
    try {
<<<<<<< HEAD
      // Get the correct storage time for the target location from the API
      const response = await axios.post<StorageAdviceResponse>(`${config.apiUrl}/api/storage-advice/`, {
        food_type: itemName
      });
=======
      // Use our custom hook instead of direct axios call
      const advice = await getStorageAdvice(itemName);
      
      if (!advice) {
        throw new Error(`Failed to get storage advice for ${itemName}`);
      }
>>>>>>> 76771116
      
      // Determine the new storage time based on the target location
      let newStorageTime: number; 
      let sourceLabel = '';
      
<<<<<<< HEAD
      if (response.data) {
        // Get storage times from API response
        const fridgeTime = Number(response.data.fridge) || 7;
        const pantryTime = Number(response.data.pantry) || 14;
        
        // Use the correct time based on target location
        newStorageTime = targetSection === 'fridge' ? fridgeTime : pantryTime;
        
        // Remove source label
        sourceLabel = '';
      } else {
        // Fallback if API fails
        newStorageTime = targetSection === 'fridge' ? 7 : 14;
        sourceLabel = '';
      }
      
      console.log(`Moving ${itemName} to ${targetSection}:`, {
        targetSection,
        newStorageTime,
        sourceLabel
      });
=======
      // Get storage times from our hook's normalized response
      const { fridgeStorageTime, pantryStorageTime, source } = advice;
      
      // Use the correct time based on target location
      newStorageTime = targetSection === 'fridge' ? fridgeStorageTime : pantryStorageTime;
      
      // Add source label if available
      sourceLabel = source ? `, ${source}` : '';
>>>>>>> 76771116
      
      // Remove the item from source section
      newStorageRecs[sourceSection].splice(sourceIndex, 1);
      
      // If targetIndex is undefined, append to the end of the target section
      const insertIndex = targetIndex !== undefined ? targetIndex : newStorageRecs[targetSection].length;
      
      // Capitalize item name
      const capitalizedItemName = capitalizeWords(itemName);
      
      // Update the item with new storage time before inserting
      const updatedItem = {
        ...movedItem,
        name: `${capitalizedItemName} (${newStorageTime} days${sourceLabel})`
      };
      
      // Insert the updated item at the destination
      newStorageRecs[targetSection].splice(insertIndex, 0, updatedItem);
      
      // Update the local state
      onUpdateStorageRecs(newStorageRecs);

      // Update the inventory store
      const sourceLocation = sourceSection === 'fridge' ? 'refrigerator' : 'pantry';
      const targetLocation = targetSection === 'fridge' ? 'refrigerator' : 'pantry';
      
      // Find the item in the inventory store
      const existingItem = items.find(item => 
        item.name.toLowerCase() === itemName.toLowerCase() && 
        item.location === sourceLocation
      );

      if (existingItem) {
        // Update the item's location and expiry date with the correct storage time
        updateItem(existingItem.id, {
          location: targetLocation,
          expiryDate: new Date(Date.now() + newStorageTime * 24 * 60 * 60 * 1000).toISOString(),
          daysLeft: newStorageTime
        });
      }
      
    } catch (error) {
      console.error(`Error getting storage advice for ${itemName}:`, error);
      
      // Fall back to simpler approach if API fails
      // Remove the item from source section
      newStorageRecs[sourceSection].splice(sourceIndex, 1);
      
      // If targetIndex is undefined, append to the end of the target section
      const insertIndex = targetIndex !== undefined ? targetIndex : newStorageRecs[targetSection].length;
      
      // Insert the item at the destination
      newStorageRecs[targetSection].splice(insertIndex, 0, movedItem);
      
      // Update the local state first
      onUpdateStorageRecs(newStorageRecs);

      // Update the Zustand store with default values
      const defaultDays = targetSection === 'fridge' ? 7 : 14;
      const sourceLocation = sourceSection === 'fridge' ? 'refrigerator' : 'pantry';
      const targetLocation = targetSection === 'fridge' ? 'refrigerator' : 'pantry';
      
      // Find the item in the inventory store
      const existingItem = items.find(item => 
        item.name.toLowerCase() === itemName.toLowerCase() && 
        item.location === sourceLocation
      );

      if (existingItem) {
        // Update the item's location and expiry date
        updateItem(existingItem.id, {
          location: targetLocation,
          expiryDate: new Date(Date.now() + defaultDays * 24 * 60 * 60 * 1000).toISOString(),
          daysLeft: defaultDays
        });
      }
    }
    
    // Reset dragged item
    setDraggedItem(null);
  };

  /**
   * Renders the list of items for a given storage section
   * @param {Array<{name: string; quantity: number}>} items - Array of items to render
   * @param {'fridge' | 'pantry'} section - Storage section to render items for
   * @returns {JSX.Element} The rendered item list
   */
  const renderItemList = (items: Array<{ name: string; quantity: number }>, section: 'fridge' | 'pantry') => {
    return (
      <ul 
        className="space-y-3 max-h-[400px] overflow-y-auto pr-2"
        onDragOver={handleDragOver}
        onDrop={(e) => handleDrop(e, section)}
      >
        {items.map((item, index) => {
          // Skip rendering if item or item.name is undefined
          if (!item || !item.name) {
            console.warn(`Skipping item at index ${index} because it's undefined or has no name property`);
            return null;
          }

          // Extract the item details with updated regex to handle source as well
          // Only capture days, ignore source
          const detailsMatch = item.name.match(/\((\d+) days(?:, (?:\w+))?\)/);
          const days = detailsMatch ? detailsMatch[1] : '7';
          
          // Get item name without the days info
          const itemName = item.name.split(' (')[0];
          
          // Capitalize the item name
          const capitalizedName = capitalizeWords(itemName);
          
          // Simplified storage label without source
          const storageLabel = `${days} days`;
<<<<<<< HEAD
=======
          
          // Create a more unique key that combines section, name and index
          const uniqueKey = `${section}-${itemName.toLowerCase()}-${index}`;
>>>>>>> 76771116
          
          if (editingItem?.index === index && editingItem?.section === section) {
            return (
              <li key={uniqueKey} className={`flex items-center p-3 rounded-lg ${section === 'fridge' ? 'bg-blue-100' : 'bg-amber-100'}`}>
                <input
                  type="text"
                  value={editValues.name}
                  onChange={(e) => setEditValues({ ...editValues, name: e.target.value })}
                  className="flex-grow mr-2 p-1 rounded"
                />
                <input
                  type="number"
                  value={editValues.quantity}
                  onChange={(e) => setEditValues({ ...editValues, quantity: parseInt(e.target.value) || 1 })}
                  className="w-20 mr-2 p-1 rounded"
                  min="1"
                />
                <button onClick={() => handleSave(index, section)} className="text-green-500 mr-2">
                  <FontAwesomeIcon icon={faCheck} />
                </button>
                <button onClick={() => setEditingItem(null)} className="text-red-500">
                  <FontAwesomeIcon icon={faTimes} />
                </button>
              </li>
            );
          }

          return (
            <li 
              key={uniqueKey}
              className={`flex items-center p-3 rounded-lg ${section === 'fridge' ? 'bg-blue-100' : 'bg-amber-100'} cursor-move`}
              draggable
              onDragStart={(e) => handleDragStart(e, index, section)}
              onDragOver={handleDragOver}
              onDrop={(e) => {
                e.stopPropagation(); // Prevent event from bubbling up
                handleDrop(e, section, index);
              }}
            >
              <div className="grid grid-cols-3 w-full items-center">
                <div className="text-left">{capitalizedName}</div>
                <div className="text-center text-gray-600">Qty: {item.quantity}</div>
                <div className="text-right text-gray-600">Storage: {storageLabel}</div>
              </div>
              <div className="flex gap-2 ml-4">
                <button onClick={() => handleEdit(index, section)} className="text-blue-500">
                  <FontAwesomeIcon icon={faEdit} />
                </button>
                <button onClick={() => handleDelete(index, section)} className="text-red-500">
                  <FontAwesomeIcon icon={faTrash} />
                </button>
              </div>
            </li>
          );
        })}
      </ul>
    );
  };

  return (
    <div className="flex flex-col md:grid md:grid-cols-2 gap-8">
      {/* Recommendation Dialog */}
      <Modal 
        isOpen={recommendationDialog !== null} 
        onClose={() => setRecommendationDialog(null)}
        size="md"
      >
        <ModalContent>
          <ModalHeader className="flex flex-col gap-1">
            <h3 className="text-xl font-semibold text-darkgreen">Storage Recommendation</h3>
          </ModalHeader>
          <ModalBody>
            {recommendationDialog && (
              <div className="space-y-4">
                <p>
                  <span className="font-semibold">{recommendationDialog.itemName}</span> is recommended 
                  to be stored in the <span className="font-semibold text-amber-700">
                    {recommendationDialog.recommendedSection === 'fridge' ? 'refrigerator' : 'pantry'}
                  </span>.
                </p>
                
                <div className="grid grid-cols-2 gap-4 mt-4">
<<<<<<< HEAD
                  <button 
                    onClick={() => handleRecommendationConfirm('fridge')} 
                    className={`border rounded-lg text-center p-4 transition-all hover:shadow-md ${
                      recommendationDialog.recommendedSection === 'fridge' 
                      ? 'border-blue-500 bg-blue-50 ring-2 ring-blue-500' 
                      : 'border-blue-200 bg-blue-50'
                    }`}
                  >
                    <p className="font-semibold text-blue-700">Refrigerator</p>
                    <p className="mt-2 text-blue-700 text-lg font-bold">{recommendationDialog.fridgeTime} days</p>
                    <p className="text-sm text-blue-600">storage time</p>
                    {recommendationDialog.recommendedSection === 'fridge' && (
                      <div className="mt-2 py-1 bg-blue-100 rounded-full text-xs font-medium text-blue-700">
                        Recommended
                      </div>
                    )}
                  </button>
                  
                  <button 
                    onClick={() => handleRecommendationConfirm('pantry')} 
                    className={`border rounded-lg text-center p-4 transition-all hover:shadow-md ${
                      recommendationDialog.recommendedSection === 'pantry' 
                      ? 'border-amber-500 bg-amber-50 ring-2 ring-amber-500' 
                      : 'border-amber-200 bg-amber-50'
                    }`}
                  >
                    <p className="font-semibold text-amber-700">Pantry</p>
                    <p className="mt-2 text-amber-700 text-lg font-bold">{recommendationDialog.pantryTime} days</p>
                    <p className="text-sm text-amber-600">storage time</p>
                    {recommendationDialog.recommendedSection === 'pantry' && (
                      <div className="mt-2 py-1 bg-amber-100 rounded-full text-xs font-medium text-amber-700">
                        Recommended
                      </div>
                    )}
                  </button>
                </div>
                
                <p className="text-sm text-gray-600 mt-4 text-center">
                  Click on your preferred storage location
=======
                  <div className="border border-blue-200 bg-blue-50 p-4 rounded-lg text-center">
                    <p className="font-semibold text-blue-700">Refrigerator</p>
                    <p className="mt-2 text-blue-700 text-lg font-bold">{recommendationDialog.fridgeTime} days</p>
                    <p className="text-sm text-blue-600">storage time</p>
                  </div>
                  
                  <div className="border border-amber-200 bg-amber-50 p-4 rounded-lg text-center">
                    <p className="font-semibold text-amber-700">Pantry</p>
                    <p className="mt-2 text-amber-700 text-lg font-bold">{recommendationDialog.pantryTime} days</p>
                    <p className="text-sm text-amber-600">storage time</p>
                  </div>
                </div>
                
                <p className="text-sm text-gray-600 mt-2">
                  Would you like to use the recommended storage location or continue with your selection?
>>>>>>> 76771116
                </p>
              </div>
            )}
          </ModalBody>
<<<<<<< HEAD
=======
          <ModalFooter>
            <Button 
              variant="light" 
              onPress={() => handleRecommendationConfirm(false)}
              className="mr-2"
            >
              Use My Selection
            </Button>
            <Button 
              color="primary"
              onPress={() => handleRecommendationConfirm(true)}
              className="bg-darkgreen hover:bg-darkgreen/90"
            >
              Use Recommendation
            </Button>
          </ModalFooter>
>>>>>>> 76771116
        </ModalContent>
      </Modal>

      {noItemsDetected && (
        <div className="col-span-2 bg-amber-100/50 border-l-4 border-amber-500 text-amber-700 p-4 mb-4 rounded">
          <p className="font-bold">No Items in Inventory!</p>
          <p>Please scan your groceries again or input items manually.</p>
        </div>
      )}
      {/* Refrigerator section */}
      <div 
        className="bg-white/70 rounded-lg p-5 min-h-[360px] order-1"
        onDragOver={handleDragOver}
        onDrop={(e) => handleDrop(e, 'fridge')}
      >
        <h3 className="text-xl font-medium text-gray-700 mb-4 pb-2 border-b-2 border-blue-500">
          <p className="font-semibold text-blue-600">Refrigerator</p>
        </h3>
        {storageRecs.fridge.length > 0 ? (
          renderItemList(storageRecs.fridge, 'fridge')
        ) : (
          <div className="flex flex-col items-center justify-center py-10 text-center">
            <div className="w-24 h-24 mb-4 flex items-center justify-center rounded-full bg-gray-100">
              <FontAwesomeIcon icon={faSnowflake} className="text-gray-400 text-3xl" />
            </div>
            <p className="text-gray-500 italic mb-4">
              No item recommended for refrigerator
            </p>
          </div>
        )}
        <Button
          onPress={() => setShowAddForm({ section: 'fridge' })}
          className="mt-4 text-blue-500 flex items-center bg-transparent border-none"
        > 
          <FontAwesomeIcon icon={faPlus} className="mr-2" />
          Add Item
        </Button>
        {showAddForm?.section === 'fridge' && (
          <div className="mt-4 p-4 bg-blue-50 rounded-lg">
            <Input
              classNames={{
                inputWrapper: "bg-white border-1",
              }}
              type="text"
              placeholder="Item name"
              value={newItem.name}
              onChange={(e) => setNewItem({ ...newItem, name: e.target.value })}
              className="w-full mb-2 rounded"
            />
            <Input
              classNames={{
                inputWrapper: "bg-white border-1",
              }}
              type="number"
              placeholder="Quantity"
              value={newItem.quantity.toString()}
              onChange={(e) => setNewItem({ ...newItem, quantity: parseInt(e.target.value) || 1 })}
              className="w-full mb-2 rounded"
              min="1"
            />
            <div className="flex justify-end">
              <Button
                onPress={() => handleAdd('fridge')}
                className="bg-blue-500 text-white px-4 py-2 rounded mr-2"
              >
                Add
              </Button>
              <Button
                onPress={() => setShowAddForm(null)}
                className="bg-gray-500 text-white px-4 py-2 rounded"
              >
                Cancel
              </Button>
            </div>
          </div>
        )}
      </div>
      
      {/* Pantry section */}
      <div 
        className="bg-white/70 rounded-lg p-5 min-h-[360px] order-2"
        onDragOver={handleDragOver}
        onDrop={(e) => handleDrop(e, 'pantry')}
      >
        <h3 className="text-xl font-medium text-gray-700 mb-4 pb-2 border-b-2 border-amber-700">
          <p className="font-semibold text-amber-700">Pantry</p>
        </h3>
        {storageRecs.pantry.length > 0 ? (
          renderItemList(storageRecs.pantry, 'pantry')
        ) : (
          <div className="flex flex-col items-center justify-center py-10 text-center">
            <div className="w-24 h-24 mb-4 flex items-center justify-center rounded-full bg-gray-100">
              <FontAwesomeIcon icon={faBoxOpen} className="text-gray-400 text-3xl" />
            </div>
            <p className="text-gray-500 italic mb-4">
              No item recommended for pantry
            </p>
          </div>
        )}
        <Button
          onPress={() => setShowAddForm({ section: 'pantry' })}
          className="mt-4 text-amber-700 flex items-center bg-transparent border-none"
        >
          <FontAwesomeIcon icon={faPlus} className="mr-2" />
          Add Item
        </Button>
        {showAddForm?.section === 'pantry' && (
          <div className="mt-4 p-4 bg-amber-50 rounded-lg">
            <Input
              classNames={{
                inputWrapper: "bg-white border-1",
              }}
              type="text"
              placeholder="Item name"
              value={newItem.name}
              onChange={(e) => setNewItem({ ...newItem, name: e.target.value })}
              className="w-full mb-2 rounded"
            />
            <Input
              classNames={{
                inputWrapper: "bg-white border-1",
              }}
              type="number"
              placeholder="Quantity"
              value={newItem.quantity.toString()}
              onChange={(e) => setNewItem({ ...newItem, quantity: parseInt(e.target.value) || 1 })}
              className="w-full mb-2 rounded"
              min="1"
            />
            <div className="flex justify-end">
              <Button
                onPress={() => handleAdd('pantry')}
                className="bg-amber-700 text-white px-4 py-2 rounded mr-2"
              >
                Add
              </Button>
              <Button
                onPress={() => setShowAddForm(null)}
                className="bg-gray-500 text-white px-4 py-2 rounded"
              >
                Cancel
              </Button>
            </div>
          </div>
        )}
      </div>
    </div>
  );
};

export default StorageRecommendations; <|MERGE_RESOLUTION|>--- conflicted
+++ resolved
@@ -13,22 +13,12 @@
  */
 
 import React, { useState, useEffect } from 'react';
-<<<<<<< HEAD
-import { StorageRecommendation, StorageAdviceResponse } from '../interfaces';
-import { faSnowflake, faBoxOpen, faPlus, faTrash, faEdit, faCheck, faTimes } from '@fortawesome/free-solid-svg-icons';
-import { FontAwesomeIcon } from '@fortawesome/react-fontawesome';
-import axios from 'axios';
-import { config } from '@/config';
-import { addToast, Button, Modal, ModalContent, ModalHeader, ModalBody, ModalFooter } from '@heroui/react';
-import useInventoryStore, { FoodItem } from '@/store/useInventoryStore';
-=======
 import { StorageRecommendation } from '../interfaces/Storage';
 import { faSnowflake, faBoxOpen, faPlus, faTrash, faEdit, faCheck, faTimes } from '@fortawesome/free-solid-svg-icons';
 import { FontAwesomeIcon } from '@fortawesome/react-fontawesome';
 import { addToast, Button, Modal, ModalContent, ModalHeader, ModalBody, ModalFooter, Input } from '@heroui/react';
 import useInventoryStore from '@/store/useInventoryStore';
 import { useStorageAdvice } from '../hooks/useStorageAdvice';
->>>>>>> 76771116
 
 /**
  * Props interface for the StorageRecommendations component
@@ -73,29 +63,14 @@
   } | null>(null);
   
   // State for recommendation dialog
-<<<<<<< HEAD
   const [recommendationDialog, setRecommendationDialog] = useState<RecommendationDialog>(null);
-=======
-  const [recommendationDialog, setRecommendationDialog] = useState<{
-    isOpen: boolean;
-    itemName: string;
-    recommendedSection: 'fridge' | 'pantry';
-    userSelectedSection: 'fridge' | 'pantry';
-    fridgeTime: number;
-    pantryTime: number;
-    sourceLabel: string;
-  } | null>(null);
->>>>>>> 76771116
 
   // Get inventory store functions
   const { items, addItem, updateItem, removeItem } = useInventoryStore();
 
-<<<<<<< HEAD
-=======
   // Use our custom hook for storage advice
   const { getStorageAdvice } = useStorageAdvice();
 
->>>>>>> 76771116
   // Effect to sync with inventory store on mount and when inventory changes
   useEffect(() => {
     // Only synchronize if storage recommendations are empty
@@ -202,34 +177,6 @@
     // If name changed, try to get storage time from API
     if (editValues.name !== originalName) {
       try {
-<<<<<<< HEAD
-        // Call the unified storage-advice endpoint (handles database and Claude fallback)
-        const response = await axios.post<StorageAdviceResponse>(`${config.apiUrl}/api/storage-advice/`, {
-          food_type: editValues.name
-        });
-        
-        // Process recommendation
-        const recommendation = response.data;
-        let storageTime: number;
-        
-        // Determine storage time based on response format
-        if (typeof recommendation.method === 'number') {
-          // Database-style response
-          const methodValue = recommendation.method === 1 ? 'fridge' : 'pantry';
-          storageTime = methodValue === 'fridge' 
-            ? Number(recommendation.fridge) || 7 
-            : Number(recommendation.pantry) || 14;
-        } else if (typeof recommendation.days === 'number') {
-          // Claude-style response
-          storageTime = recommendation.days;
-        } else {
-          // Fallback
-          storageTime = 7;
-        }
-        
-        // Create source label if available - removed
-        const sourceLabel = '';
-=======
         // Use our custom hook instead of direct axios call
         const advice = await getStorageAdvice(editValues.name);
         
@@ -245,7 +192,6 @@
         
         // Create source label if available
         const sourceLabel = source ? `, ${source}` : '';
->>>>>>> 76771116
         
         // Capitalize the name
         const capitalizedName = capitalizeWords(editValues.name);
@@ -383,38 +329,6 @@
     }
 
     try {
-<<<<<<< HEAD
-      // Call the unified storage-advice endpoint (handles database and Claude fallback)
-      const response = await axios.post<StorageAdviceResponse>(`${config.apiUrl}/api/storage-advice/`, {
-        food_type: newItem.name
-      });
-      
-      // Process recommendation
-      const recommendation = response.data;
-      let recommendedMethod: 'fridge' | 'pantry' = 'pantry'; // Default method
-      
-      // Extract the storage times for both locations
-      const fridgeTime = Number(recommendation.fridge) || 7; // Default fridge time
-      const pantryTime = Number(recommendation.pantry) || 14; // Default pantry time
-      
-      // Determine the recommended method based on response format
-      if (typeof recommendation.method === 'number') {
-        // Database-style response
-        recommendedMethod = recommendation.method === 1 ? 'fridge' : 'pantry';
-      } else if (typeof recommendation.method === 'string') {
-        // Claude-style response with string method
-        recommendedMethod = recommendation.method === 'fridge' ? 'fridge' : 'pantry';
-      }
-      
-      // Create source label if available
-      const sourceLabel = recommendation.source 
-        ? `, ${recommendation.source}` 
-        : '';
-      
-      // If API recommends a different storage location than what user selected,
-      // show the recommendation dialog instead of a popup
-      if (recommendedMethod !== section) {
-=======
       // Use our custom hook instead of direct axios call
       const advice = await getStorageAdvice(newItem.name);
       
@@ -429,37 +343,15 @@
       if ((recommendedMethod === 'fridge' && section === 'pantry') || 
           (recommendedMethod === 'pantry' && section === 'fridge')) {
         // Show confirmation modal
->>>>>>> 76771116
         setRecommendationDialog({
           isOpen: true,
           itemName: newItem.name,
           recommendedSection: recommendedMethod,
           userSelectedSection: section,
-<<<<<<< HEAD
-          fridgeTime,
-          pantryTime,
-          sourceLabel,
-          item: { name: newItem.name, quantity: newItem.quantity }
-        });
-        return; // Wait for user decision via dialog
-      }
-      
-      // If recommendation matches user's selection, proceed directly
-      addItemToStorage(newItem.name, section, section === 'fridge' ? fridgeTime : pantryTime, sourceLabel);
-      
-    } catch (error) {
-      console.error('Error adding item:', error);
-      
-      // Default fallback for errors
-      const defaultStorageTime = section === 'fridge' ? 7 : 14;
-      
-      // Add to inventory even with error
-      addItemToStorage(newItem.name, section, defaultStorageTime, ', default');
-    }
-=======
           fridgeTime: fridgeStorageTime,
           pantryTime: pantryStorageTime,
-          sourceLabel: source || ''
+          sourceLabel: source || '',
+          item: { name: newItem.name, quantity: newItem.quantity }
         });
       } else {
         // Use the right storage time for the target location
@@ -484,7 +376,6 @@
     
     // Reset input field
     setNewItem({ name: '', quantity: 1 });
->>>>>>> 76771116
   };
 
   /**
@@ -497,12 +388,6 @@
     // Create a new storage recs object to update
     const newStorageRecs = { ...storageRecs };
     
-<<<<<<< HEAD
-    // Check if item already exists in the section
-    const existingItemIndex = newStorageRecs[section].findIndex(
-      item => item.name.split(' (')[0].toLowerCase() === capitalizedName.toLowerCase()
-    );
-=======
     // Check if item already exists in the section - normalize the name for case-insensitive comparison
     const normalizedNewName = capitalizedName.toLowerCase().trim();
     
@@ -510,24 +395,15 @@
       const existingName = item.name.split(' (')[0].toLowerCase().trim();
       return existingName === normalizedNewName;
     });
->>>>>>> 76771116
     
     // Add to inventory
     const inventoryLocation = section === 'fridge' ? 'refrigerator' : 'pantry';
     
-<<<<<<< HEAD
-    // Also check if item exists in inventory store
-    const existingInventoryItem = items.find(
-      item => item.name.toLowerCase() === capitalizedName.toLowerCase() && 
-              item.location === inventoryLocation
-    );
-=======
     // Also check if item exists in inventory store - case insensitive search
     const existingInventoryItem = items.find(item => {
       const inventoryName = item.name.toLowerCase().trim();
       return inventoryName === normalizedNewName && item.location === inventoryLocation;
     });
->>>>>>> 76771116
     
     if (existingItemIndex >= 0) {
       // Item exists in storage recommendations, update quantity
@@ -585,11 +461,7 @@
     } else {
       // Add new item to storage recommendations
       newStorageRecs[section].push({
-<<<<<<< HEAD
-        name: `${capitalizedName} (${storageTime} days)`,
-=======
         name: `${capitalizedName} (${storageTime} days${sourceLabel})`,
->>>>>>> 76771116
         quantity: newItem.quantity
       });
       
@@ -632,7 +504,6 @@
   /**
    * Handler for recommendation dialog confirmation
    */
-<<<<<<< HEAD
   const handleRecommendationConfirm = (selectedSection: 'fridge' | 'pantry') => {
     if (!recommendationDialog) return;
     
@@ -669,26 +540,6 @@
     
     // Add to inventory - use existing addItemToStorage function
     addItemToStorage(item.name, selectedSection, storageTime, 'storage_recommendation');
-=======
-  const handleRecommendationConfirm = (useRecommended: boolean) => {
-    if (!recommendationDialog) return;
-    
-    const { 
-      itemName, 
-      recommendedSection,
-      userSelectedSection,
-      fridgeTime,
-      pantryTime,
-      sourceLabel
-    } = recommendationDialog;
-    
-    // Use either the recommended location or user's original choice
-    const finalSection = useRecommended ? recommendedSection : userSelectedSection;
-    const storageTime = finalSection === 'fridge' ? fridgeTime : pantryTime;
-    
-    // Add the item with the chosen location
-    addItemToStorage(itemName, finalSection, storageTime, sourceLabel);
->>>>>>> 76771116
     
     // Close the dialog
     setRecommendationDialog(null);
@@ -779,47 +630,17 @@
     const itemName = movedItem.name?.split(' (')[0] || '';
     
     try {
-<<<<<<< HEAD
-      // Get the correct storage time for the target location from the API
-      const response = await axios.post<StorageAdviceResponse>(`${config.apiUrl}/api/storage-advice/`, {
-        food_type: itemName
-      });
-=======
       // Use our custom hook instead of direct axios call
       const advice = await getStorageAdvice(itemName);
       
       if (!advice) {
         throw new Error(`Failed to get storage advice for ${itemName}`);
       }
->>>>>>> 76771116
       
       // Determine the new storage time based on the target location
       let newStorageTime: number; 
       let sourceLabel = '';
       
-<<<<<<< HEAD
-      if (response.data) {
-        // Get storage times from API response
-        const fridgeTime = Number(response.data.fridge) || 7;
-        const pantryTime = Number(response.data.pantry) || 14;
-        
-        // Use the correct time based on target location
-        newStorageTime = targetSection === 'fridge' ? fridgeTime : pantryTime;
-        
-        // Remove source label
-        sourceLabel = '';
-      } else {
-        // Fallback if API fails
-        newStorageTime = targetSection === 'fridge' ? 7 : 14;
-        sourceLabel = '';
-      }
-      
-      console.log(`Moving ${itemName} to ${targetSection}:`, {
-        targetSection,
-        newStorageTime,
-        sourceLabel
-      });
-=======
       // Get storage times from our hook's normalized response
       const { fridgeStorageTime, pantryStorageTime, source } = advice;
       
@@ -828,7 +649,6 @@
       
       // Add source label if available
       sourceLabel = source ? `, ${source}` : '';
->>>>>>> 76771116
       
       // Remove the item from source section
       newStorageRecs[sourceSection].splice(sourceIndex, 1);
@@ -944,12 +764,9 @@
           
           // Simplified storage label without source
           const storageLabel = `${days} days`;
-<<<<<<< HEAD
-=======
           
           // Create a more unique key that combines section, name and index
           const uniqueKey = `${section}-${itemName.toLowerCase()}-${index}`;
->>>>>>> 76771116
           
           if (editingItem?.index === index && editingItem?.section === section) {
             return (
@@ -1032,7 +849,6 @@
                 </p>
                 
                 <div className="grid grid-cols-2 gap-4 mt-4">
-<<<<<<< HEAD
                   <button 
                     onClick={() => handleRecommendationConfirm('fridge')} 
                     className={`border rounded-lg text-center p-4 transition-all hover:shadow-md ${
@@ -1072,46 +888,10 @@
                 
                 <p className="text-sm text-gray-600 mt-4 text-center">
                   Click on your preferred storage location
-=======
-                  <div className="border border-blue-200 bg-blue-50 p-4 rounded-lg text-center">
-                    <p className="font-semibold text-blue-700">Refrigerator</p>
-                    <p className="mt-2 text-blue-700 text-lg font-bold">{recommendationDialog.fridgeTime} days</p>
-                    <p className="text-sm text-blue-600">storage time</p>
-                  </div>
-                  
-                  <div className="border border-amber-200 bg-amber-50 p-4 rounded-lg text-center">
-                    <p className="font-semibold text-amber-700">Pantry</p>
-                    <p className="mt-2 text-amber-700 text-lg font-bold">{recommendationDialog.pantryTime} days</p>
-                    <p className="text-sm text-amber-600">storage time</p>
-                  </div>
-                </div>
-                
-                <p className="text-sm text-gray-600 mt-2">
-                  Would you like to use the recommended storage location or continue with your selection?
->>>>>>> 76771116
                 </p>
               </div>
             )}
           </ModalBody>
-<<<<<<< HEAD
-=======
-          <ModalFooter>
-            <Button 
-              variant="light" 
-              onPress={() => handleRecommendationConfirm(false)}
-              className="mr-2"
-            >
-              Use My Selection
-            </Button>
-            <Button 
-              color="primary"
-              onPress={() => handleRecommendationConfirm(true)}
-              className="bg-darkgreen hover:bg-darkgreen/90"
-            >
-              Use Recommendation
-            </Button>
-          </ModalFooter>
->>>>>>> 76771116
         </ModalContent>
       </Modal>
 
