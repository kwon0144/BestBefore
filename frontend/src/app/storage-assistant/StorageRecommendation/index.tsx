/**
 * StorageRecommendations Component
 * 
 * A React component that displays and manages storage recommendations for food items.
 * It provides functionality to:
 * - Display items recommended for refrigerator and pantry storage
 * - Add new items to either storage location
 * - Edit existing items (name and quantity)
 * - Delete items
 * - Drag and drop items between storage locations
 * - Sync with the inventory store
 * 
 */

import React, { useState } from 'react';
import { StorageRecommendation, StorageAdviceResponse } from '../interfaces';
import { faSnowflake, faBoxOpen, faPlus, faTrash, faEdit, faCheck, faTimes } from '@fortawesome/free-solid-svg-icons';
import { FontAwesomeIcon } from '@fortawesome/react-fontawesome';
import axios from 'axios';
import { config } from '@/config';
import { addToast } from '@heroui/react';
import useInventoryStore, { FoodItem } from '@/store/useInventoryStore';

/**
 * Interface representing the response from the storage advice API
 * @interface StorageAdviceResponse
 * @property {number} days - The recommended storage time in days
 * @property {string} method - The storage method (fridge or pantry)
 * @property {string} source - The source of the information (database or claude)
 */
interface StorageAdviceResponse {
  days: number;
  method: string;
  source?: string;
}

/**
 * Props interface for the StorageRecommendations component
 * @interface StorageRecommendationsProps
 * @property {StorageRecommendation} storageRecs - Current storage recommendations
 * @property {(newStorageRecs: StorageRecommendation) => void} onUpdateStorageRecs - Callback to update storage recommendations
 */
interface StorageRecommendationsProps {
  storageRecs: StorageRecommendation;
  onUpdateStorageRecs: (newStorageRecs: StorageRecommendation) => void;
}

/**
 * StorageRecommendations Component
 * 
 * @component
 * @param {StorageRecommendationsProps} props - Component props
 * @returns {JSX.Element} The rendered component
 */
const StorageRecommendations: React.FC<StorageRecommendationsProps> = ({ storageRecs, onUpdateStorageRecs }) => {
  const [editingItem, setEditingItem] = useState<{ index: number; section: 'fridge' | 'pantry' } | null>(null);
  const [newItem, setNewItem] = useState<{ name: string; quantity: number }>({ name: '', quantity: 1 });
  const [showAddForm, setShowAddForm] = useState<{ section: 'fridge' | 'pantry' } | null>(null);
  const [editValues, setEditValues] = useState<{ name: string; quantity: number }>({ name: '', quantity: 1 });
  const [draggedItem, setDraggedItem] = useState<{ 
    index: number; 
    section: 'fridge' | 'pantry'; 
    item: { name: string; quantity: number } 
  } | null>(null);

  // Get inventory store functions
  const { items, addItem, updateItem, removeItem } = useInventoryStore();


  // Check if both sections are empty
  const noItemsDetected = storageRecs.fridge.length === 0 && storageRecs.pantry.length === 0;

  /**
   * Handles the edit operation for an item
   * @param {number} index - Index of the item to edit
   * @param {'fridge' | 'pantry'} section - Storage section containing the item
   */
  const handleEdit = (index: number, section: 'fridge' | 'pantry') => {
    // Check if the item exists at the specified index
    if (!storageRecs[section] || !storageRecs[section][index]) {
      console.error(`Item at index ${index} in ${section} not found`);
      return;
    }
    
    const item = storageRecs[section][index];
    
    // Check if the item has a name property
    if (!item || !item.name) {
      console.error('Item or item name is undefined', item);
      return;
    }
    
    const itemName = item.name.split(' (')[0];
    setEditValues({ name: itemName, quantity: item.quantity });
    setEditingItem({ index, section });
  };

  /**
   * Saves the edited item and updates both local state and inventory store
   * @param {number} index - Index of the item being saved
   * @param {'fridge' | 'pantry'} section - Storage section containing the item
   */
  const handleSave = async (index: number, section: 'fridge' | 'pantry') => {
    const newStorageRecs = { ...storageRecs };
    
    // Check if the item exists at the specified index
    if (!newStorageRecs[section] || !newStorageRecs[section][index]) {
      console.error(`Item at index ${index} in ${section} not found`);
      return;
    }
    
    const item = newStorageRecs[section][index];
    
    // Check if the item has a name property
    if (!item || !item.name) {
      console.error('Item or item name is undefined', item);
      setEditingItem(null);
      return;
    }
    
    const originalName = item.name.split(' (')[0];
    
    // If name changed, try to get storage time from API
    if (editValues.name !== originalName) {
      try {
        const response = await axios.post<StorageAdviceResponse>(`${config.apiUrl}/api/storage_assistant/`, {
          produce_name: editValues.name
        });

        const storageTime = response.data.days;

        newStorageRecs[section][index] = {
          name: `${editValues.name} (${storageTime} days)`,
          quantity: editValues.quantity
        };

        // Update in inventory store
        const location = section === 'fridge' ? 'refrigerator' : 'pantry';
        const existingItem = items.find(item => 
          item.name.toLowerCase() === originalName.toLowerCase() && 
          item.location === location
        );

        if (existingItem) {
          updateItem(existingItem.id, {
            name: editValues.name,
            quantity: `${editValues.quantity} item${editValues.quantity > 1 ? 's' : ''}`,
            expiryDate: new Date(Date.now() + storageTime * 24 * 60 * 60 * 1000).toISOString()
          });
        }
      } catch {
        // If API call fails, keep the original storage time
        const originalStorageTime = item.name.match(/\((\d+) days\)/)?.[1] || '7';
        newStorageRecs[section][index] = {
          name: `${editValues.name} (${originalStorageTime} days)`,
          quantity: editValues.quantity
        };

        // Update in inventory store
        const location = section === 'fridge' ? 'refrigerator' : 'pantry';
        const existingItem = items.find(item => 
          item.name.toLowerCase() === originalName.toLowerCase() && 
          item.location === location
        );

        if (existingItem) {
          updateItem(existingItem.id, {
            name: editValues.name,
            quantity: `${editValues.quantity} item${editValues.quantity > 1 ? 's' : ''}`,
            expiryDate: new Date(Date.now() + parseInt(originalStorageTime) * 24 * 60 * 60 * 1000).toISOString()
          });
        }
      }
    } else {
      newStorageRecs[section][index] = {
        name: item.name,
        quantity: editValues.quantity
      };

      // Update quantity in inventory store
      const location = section === 'fridge' ? 'refrigerator' : 'pantry';
      const existingItem = items.find(item => 
        item.name.toLowerCase() === originalName.toLowerCase() && 
        item.location === location
      );

      if (existingItem) {
        updateItem(existingItem.id, {
          quantity: `${editValues.quantity} item${editValues.quantity > 1 ? 's' : ''}`
        });
      }
    }

    onUpdateStorageRecs(newStorageRecs);
    setEditingItem(null);
  };

  /**
   * Deletes an item from storage recommendations and inventory store
   * @param {number} index - Index of the item to delete
   * @param {'fridge' | 'pantry'} section - Storage section containing the item
   */
  const handleDelete = (index: number, section: 'fridge' | 'pantry') => {
    const newStorageRecs = { ...storageRecs };
    
    // Check if the item exists at the specified index
    if (!newStorageRecs[section] || !newStorageRecs[section][index]) {
      console.error(`Item at index ${index} in ${section} not found`);
      return;
    }
    
    const item = newStorageRecs[section][index];
    
    // Check if the item has a name property
    if (!item || !item.name) {
      console.error('Item or item name is undefined', item);
      newStorageRecs[section].splice(index, 1);
      onUpdateStorageRecs(newStorageRecs);
      return;
    }
    
    const itemName = item.name.split(' (')[0];
    
    // Remove from inventory store
    const location = section === 'fridge' ? 'refrigerator' : 'pantry';
    const existingItem = items.find(item => 
      item.name.toLowerCase() === itemName.toLowerCase() && 
      item.location === location
    );

    if (existingItem) {
      removeItem(existingItem.id);
    }

    newStorageRecs[section].splice(index, 1);
    onUpdateStorageRecs(newStorageRecs);
  };

  /**
   * Handles adding a new item to storage
   * @param {string} section - The storage section ('fridge' or 'pantry')
   */
  const handleAdd = async (section: 'fridge' | 'pantry') => {
    if (!newItem.name) return;


    let storageTime = 21; // Default storage time
    let actualSection = section; // The section may change based on API recommendation


    try {
      // First try to get storage advice from API
      try {
        const response = await axios.post<StorageAdviceResponse>(
          `${config.apiUrl}/api/storage_assistant/`,
          {
            produce_name: newItem.name
          },
          {
            headers: {
              'Content-Type': 'application/json',
              'Accept': 'application/json'
            },
            timeout: 3000 // 3 second timeout
          }
        );

        if (response.data) {
          storageTime = response.data.days;
          
          // If section doesn't match the recommendation, override the section
          if ((response.data.method === 'fridge' && section !== 'fridge') ||
              (response.data.method === 'pantry' && section !== 'pantry')) {
            // Use recommended section instead
            actualSection = response.data.method;
            
            // Show toast notification about the correction
            addToast({
              title: "Storage Location Corrected",
              description: `"${newItem.name}" is best stored in the ${response.data.method}`,
              classNames: {
                base: "bg-blue-100/70",
                title: "text-blue-700 font-medium font-semibold",
                description: "text-blue-700",
                icon: "text-blue-700"
              },
              timeout: 3000
            });
          }
        }
      } catch (apiError: unknown) {
        if (apiError && typeof apiError === 'object' && 'code' in apiError && apiError.code === 'ECONNABORTED') {
          // Silently handle timeout errors
        } else {
          // Silently handle other API errors
          console.error("Error getting storage advice:", apiError);
        }
        
        // Use storage time based on user's selected location
        storageTime = section === 'fridge' ? response.data.fridge : response.data.pantry;
      }

      // Add to inventory store with the selected location's storage time
      const addedItem: Omit<FoodItem, 'id'> = {
        name: newItem.name,
        quantity: `${newItem.quantity} item${newItem.quantity > 1 ? 's' : ''}`,

        location: (actualSection === 'fridge' ? 'refrigerator' : 'pantry') as 'refrigerator' | 'pantry',
        expiryDate: new Date(Date.now() + storageTime * 24 * 60 * 60 * 1000).toISOString()
      };
      addItem(addedItem);
      
      // Update storageRecs state
      const newStorageRecs = { ...storageRecs };
      const newItemForDisplay = {
        name: `${newItem.name} (${storageTime} days)`,
        quantity: newItem.quantity
      };
      
      newStorageRecs[actualSection] = [...newStorageRecs[actualSection], newItemForDisplay];
      onUpdateStorageRecs(newStorageRecs);
      
    } catch (error) {
      // Handle any other errors
      console.error("Error adding item:", error);
      addToast({
        title: "Error Adding Item",
        description: "There was a problem adding the item. Please try again.",
        classNames: {
          base: "bg-red-100/70",
          title: "text-red-700 font-medium font-semibold",
          description: "text-red-700",
          icon: "text-red-700"
        },
        timeout: 3000
      });
    } finally {
      // Reset form state and close the form
      setNewItem({ name: '', quantity: 1 });
      setShowAddForm(null);
    }
<<<<<<< HEAD
=======


      // Update the storage recommendations display
      const newStorageRecs = { ...storageRecs };
      newStorageRecs[section].push({
        name: `${newItem.name} (${storageTime} days)`,
        quantity: newItem.quantity
      });
      onUpdateStorageRecs(newStorageRecs);

      // Reset form state and close the form
      setNewItem({ name: '', quantity: 1 });
      setShowAddForm(null);
    } catch {
      // Use default values if API call fails
      const addedItem: Omit<FoodItem, 'id'> = {
        name: newItem.name,
        quantity: `${newItem.quantity} item${newItem.quantity > 1 ? 's' : ''}`,
        location: location,
        expiryDate: new Date(Date.now() + storageTime * 24 * 60 * 60 * 1000).toISOString(),
        daysLeft: storageTime
      };
      addItem(addedItem);

      // Update the storage recommendations display
      const newStorageRecs = { ...storageRecs };
      newStorageRecs[section].push({
        name: `${newItem.name} (${storageTime} days)`,
        quantity: newItem.quantity
      });
      onUpdateStorageRecs(newStorageRecs);

      // Reset form state and close the form
      setNewItem({ name: '', quantity: 1 });
      setShowAddForm(null);
    }
>>>>>>> 4b4b13fe
  };

  /**
   * Handles the start of a drag operation
   * @param {React.DragEvent} e - The drag event
   * @param {number} index - Index of the item being dragged
   * @param {'fridge' | 'pantry'} section - Storage section containing the item
   */
  const handleDragStart = (e: React.DragEvent, index: number, section: 'fridge' | 'pantry') => {
    // Get the item array based on the section
    const itemsArray = storageRecs[section];
    
    // Check if the item exists at the specified index
    if (!itemsArray || !itemsArray[index]) {
      console.error(`Item at index ${index} in ${section} not found for drag operation`);
      return;
    }
    
    const item = itemsArray[index];
    
    // Check if the item has required properties
    if (!item || !item.name) {
      console.error('Item or item properties are undefined', item);
      return;
    }
    
    setDraggedItem({ 
      index, 
      section,
      item // Store the actual item data
    });
    e.dataTransfer.setData('text/plain', ''); // Required for Firefox
    e.dataTransfer.effectAllowed = 'move';
  };

  /**
   * Handles the drag over event to allow dropping
   * @param {React.DragEvent} e - The drag event
   */
  const handleDragOver = (e: React.DragEvent) => {
    e.preventDefault();
    e.dataTransfer.dropEffect = 'move';
  };

  /**
   * Handles the drop operation when dragging items between storage locations
   * @param {React.DragEvent} e - The drag event
   * @param {'fridge' | 'pantry'} targetSection - Target storage section
   * @param {number} [targetIndex] - Optional target index for insertion
   */
  const handleDrop = async (e: React.DragEvent, targetSection: 'fridge' | 'pantry', targetIndex?: number) => {
    e.preventDefault();
    
    if (!draggedItem) {
      console.error('No item is being dragged');
      return;
    }
    
    const { index: sourceIndex, section: sourceSection, item: movedItem } = draggedItem;
    
    // Validate moved item
    if (!movedItem || !movedItem.name) {
      console.error('Dragged item or its name is undefined', movedItem);
      setDraggedItem(null);
      return;
    }
    
    // If dropped in the same position
    if (sourceSection === targetSection && targetIndex !== undefined && sourceIndex === targetIndex) return;
    
    // Create a deep copy of the current storage recommendations
    const newStorageRecs = JSON.parse(JSON.stringify(storageRecs));
    
    // Check if source section exists
    if (!newStorageRecs[sourceSection] || !newStorageRecs[sourceSection][sourceIndex]) {
      console.error(`Source item at index ${sourceIndex} in ${sourceSection} not found`);
      setDraggedItem(null);
      return;
    }
    
    // Remove the item from source section
    newStorageRecs[sourceSection].splice(sourceIndex, 1);
    
    // If targetIndex is undefined, append to the end of the target section
    const insertIndex = targetIndex !== undefined ? targetIndex : newStorageRecs[targetSection].length;
    
    // Insert the item at the destination
    newStorageRecs[targetSection].splice(insertIndex, 0, movedItem);
    
    // Update the local state first
    onUpdateStorageRecs(newStorageRecs);


      // Get storage time for the new location
      const newStorageTime = targetSection === 'fridge' ? response.data.fridge : response.data.pantry;

      // Create a deep copy of the current storage recommendations
      const newStorageRecs = JSON.parse(JSON.stringify(storageRecs));
      
      // Remove the item from source section
      newStorageRecs[sourceSection].splice(sourceIndex, 1);
      
      // Calculate insert index
      const insertIndex = targetIndex !== undefined ? targetIndex : newStorageRecs[targetSection].length;
      
      // Insert the item at the destination with updated storage time
      newStorageRecs[targetSection].splice(insertIndex, 0, {
        name: `${itemName} (${newStorageTime} days)`,
        quantity: movedItem.quantity
      });
      
      // Update the local state
      onUpdateStorageRecs(newStorageRecs);

      // Update the Zustand store
      const location = targetSection === 'fridge' ? 'refrigerator' : 'pantry';
      
      // Find and update the item in the inventory store
      const existingItem = items.find(item => 
        item.name.toLowerCase() === itemName.toLowerCase() && 
        item.location === (sourceSection === 'fridge' ? 'refrigerator' : 'pantry')
      );

      if (existingItem) {
        // Update the item's location and expiry date with new storage time
        updateItem(existingItem.id, {
          location: location,
          expiryDate: new Date(Date.now() + newStorageTime * 24 * 60 * 60 * 1000).toISOString(),
          daysLeft: newStorageTime
        });
      }
    } catch {
      // If API call fails, maintain the drag operation with original days
      const newStorageRecs = JSON.parse(JSON.stringify(storageRecs));
      newStorageRecs[sourceSection].splice(sourceIndex, 1);
      const insertIndex = targetIndex !== undefined ? targetIndex : newStorageRecs[targetSection].length;
      newStorageRecs[targetSection].splice(insertIndex, 0, movedItem);
      onUpdateStorageRecs(newStorageRecs);
    } finally {
      // Reset dragged item state
      setDraggedItem(null);
    }
  };

  /**
   * Renders the list of items for a given storage section
   * @param {Array<{name: string; quantity: number}>} items - Array of items to render
   * @param {'fridge' | 'pantry'} section - Storage section to render items for
   * @returns {JSX.Element} The rendered item list
   */
  const renderItemList = (items: Array<{ name: string; quantity: number }>, section: 'fridge' | 'pantry') => {
    return (
      <ul 
        className="space-y-3 max-h-[400px] overflow-y-auto pr-2"
        onDragOver={handleDragOver}
        onDrop={(e) => handleDrop(e, section)}
      >
        {items.map((item, index) => {
          // Skip rendering if item or item.name is undefined
          if (!item || !item.name) {
            console.warn(`Skipping item at index ${index} because it's undefined or has no name property`);
            return null;
          }

          const days = item.name.match(/\((\d+) days\)/)?.[1] || '';
          const itemName = item.name.replace(/ \(\d+ days\)/, '');
          
          if (editingItem?.index === index && editingItem?.section === section) {
            return (
              <li key={index} className={`flex items-center p-3 rounded-lg ${section === 'fridge' ? 'bg-blue-100' : 'bg-amber-100'}`}>
                <input
                  type="text"
                  value={editValues.name}
                  onChange={(e) => setEditValues({ ...editValues, name: e.target.value })}
                  className="flex-grow mr-2 p-1 rounded"
                />
                <input
                  type="number"
                  value={editValues.quantity}
                  onChange={(e) => setEditValues({ ...editValues, quantity: parseInt(e.target.value) || 1 })}
                  className="w-20 mr-2 p-1 rounded"
                  min="1"
                />
                <button onClick={() => handleSave(index, section)} className="text-green-500 mr-2">
                  <FontAwesomeIcon icon={faCheck} />
                </button>
                <button onClick={() => setEditingItem(null)} className="text-red-500">
                  <FontAwesomeIcon icon={faTimes} />
                </button>
              </li>
            );
          }

          return (
            <li 
              key={index} 
              className={`flex items-center p-3 rounded-lg ${section === 'fridge' ? 'bg-blue-100' : 'bg-amber-100'} cursor-move`}
              draggable
              onDragStart={(e) => handleDragStart(e, index, section)}
              onDragOver={handleDragOver}
              onDrop={(e) => {
                e.stopPropagation(); // Prevent event from bubbling up
                handleDrop(e, section, index);
              }}
            >
              <div className="grid grid-cols-3 w-full items-center">
                <div className="text-left">{itemName}</div>
                <div className="text-center text-gray-600">Qty: {item.quantity}</div>
                <div className="text-right text-gray-600">Storage: {days} days</div>
              </div>
              <div className="flex gap-2 ml-4">
                <button onClick={() => handleEdit(index, section)} className="text-blue-500">
                  <FontAwesomeIcon icon={faEdit} />
                </button>
                <button onClick={() => handleDelete(index, section)} className="text-red-500">
                  <FontAwesomeIcon icon={faTrash} />
                </button>
              </div>
            </li>
          );
        })}
      </ul>
    );
  };

  return (
    <div className="flex flex-col md:grid md:grid-cols-2 gap-8">
      {noItemsDetected && (
        <div className="col-span-2 bg-amber-100/50 border-l-4 border-amber-500 text-amber-700 p-4 mb-4 rounded">
          <p className="font-bold">No Items in Inventory!</p>
          <p>Please scan your groceries again or input items manually.</p>
        </div>
      )}
      {/* Refrigerator section */}
      <div 
        className="bg-white/70 rounded-lg p-5 min-h-[360px] order-1"
        onDragOver={handleDragOver}
        onDrop={(e) => handleDrop(e, 'fridge')}
      >
        <h3 className="text-xl font-medium text-gray-700 mb-4 pb-2 border-b-2 border-blue-500">
          <p className="font-semibold text-blue-600">Refrigerator</p>
        </h3>
        {storageRecs.fridge.length > 0 ? (
          renderItemList(storageRecs.fridge, 'fridge')
        ) : (
          <div className="flex flex-col items-center justify-center py-10 text-center">
            <div className="w-24 h-24 mb-4 flex items-center justify-center rounded-full bg-gray-100">
              <FontAwesomeIcon icon={faSnowflake} className="text-gray-400 text-3xl" />
            </div>
            <p className="text-gray-500 italic mb-4">
              No items recommended for refrigerator
            </p>
          </div>
        )}
        <button
          onClick={() => setShowAddForm({ section: 'fridge' })}
          className="mt-4 text-blue-500 flex items-center"
        >
          <FontAwesomeIcon icon={faPlus} className="mr-2" />
          Add Item
        </button>
        {showAddForm?.section === 'fridge' && (
          <div className="mt-4 p-4 bg-blue-50 rounded-lg">
            <input
              type="text"
              placeholder="Item name"
              value={newItem.name}
              onChange={(e) => setNewItem({ ...newItem, name: e.target.value })}
              className="w-full mb-2 p-2 rounded"
            />
            <input
              type="number"
              placeholder="Quantity"
              value={newItem.quantity}
              onChange={(e) => setNewItem({ ...newItem, quantity: parseInt(e.target.value) || 1 })}
              className="w-full mb-2 p-2 rounded"
              min="1"
            />
            <div className="flex justify-end">
              <button
                onClick={() => handleAdd('fridge')}
                className="bg-blue-500 text-white px-4 py-2 rounded mr-2"
              >
                Add
              </button>
              <button
                onClick={() => setShowAddForm(null)}
                className="bg-gray-500 text-white px-4 py-2 rounded"
              >
                Cancel
              </button>
            </div>
          </div>
        )}
      </div>
      
      {/* Pantry section */}
      <div 
        className="bg-white/70 rounded-lg p-5 min-h-[360px] order-2"
        onDragOver={handleDragOver}
        onDrop={(e) => handleDrop(e, 'pantry')}
      >
        <h3 className="text-xl font-medium text-gray-700 mb-4 pb-2 border-b-2 border-amber-700">
          <p className="font-semibold text-amber-700">Pantry</p>
        </h3>
        {storageRecs.pantry.length > 0 ? (
          renderItemList(storageRecs.pantry, 'pantry')
        ) : (
          <div className="flex flex-col items-center justify-center py-10 text-center">
            <div className="w-24 h-24 mb-4 flex items-center justify-center rounded-full bg-gray-100">
              <FontAwesomeIcon icon={faBoxOpen} className="text-gray-400 text-3xl" />
            </div>
            <p className="text-gray-500 italic mb-4">
              No items recommended for pantry
            </p>
          </div>
        )}
        <button
          onClick={() => setShowAddForm({ section: 'pantry' })}
          className="mt-4 text-amber-700 flex items-center"
        >
          <FontAwesomeIcon icon={faPlus} className="mr-2" />
          Add Item
        </button>
        {showAddForm?.section === 'pantry' && (
          <div className="mt-4 p-4 bg-amber-50 rounded-lg">
            <input
              type="text"
              placeholder="Item name"
              value={newItem.name}
              onChange={(e) => setNewItem({ ...newItem, name: e.target.value })}
              className="w-full mb-2 p-2 rounded"
            />
            <input
              type="number"
              placeholder="Quantity"
              value={newItem.quantity}
              onChange={(e) => setNewItem({ ...newItem, quantity: parseInt(e.target.value) || 1 })}
              className="w-full mb-2 p-2 rounded"
              min="1"
            />
            <div className="flex justify-end">
              <button
                onClick={() => handleAdd('pantry')}
                className="bg-amber-700 text-white px-4 py-2 rounded mr-2"
              >
                Add
              </button>
              <button
                onClick={() => setShowAddForm(null)}
                className="bg-gray-500 text-white px-4 py-2 rounded"
              >
                Cancel
              </button>
            </div>
          </div>
        )}
      </div>
    </div>
  );
};

export default StorageRecommendations; <|MERGE_RESOLUTION|>--- conflicted
+++ resolved
@@ -339,45 +339,6 @@
       setNewItem({ name: '', quantity: 1 });
       setShowAddForm(null);
     }
-<<<<<<< HEAD
-=======
-
-
-      // Update the storage recommendations display
-      const newStorageRecs = { ...storageRecs };
-      newStorageRecs[section].push({
-        name: `${newItem.name} (${storageTime} days)`,
-        quantity: newItem.quantity
-      });
-      onUpdateStorageRecs(newStorageRecs);
-
-      // Reset form state and close the form
-      setNewItem({ name: '', quantity: 1 });
-      setShowAddForm(null);
-    } catch {
-      // Use default values if API call fails
-      const addedItem: Omit<FoodItem, 'id'> = {
-        name: newItem.name,
-        quantity: `${newItem.quantity} item${newItem.quantity > 1 ? 's' : ''}`,
-        location: location,
-        expiryDate: new Date(Date.now() + storageTime * 24 * 60 * 60 * 1000).toISOString(),
-        daysLeft: storageTime
-      };
-      addItem(addedItem);
-
-      // Update the storage recommendations display
-      const newStorageRecs = { ...storageRecs };
-      newStorageRecs[section].push({
-        name: `${newItem.name} (${storageTime} days)`,
-        quantity: newItem.quantity
-      });
-      onUpdateStorageRecs(newStorageRecs);
-
-      // Reset form state and close the form
-      setNewItem({ name: '', quantity: 1 });
-      setShowAddForm(null);
-    }
->>>>>>> 4b4b13fe
   };
 
   /**
