/**
 * StorageRecommendations Component
 * 
 * A React component that displays and manages storage recommendations for food items.
 * It provides functionality to:
 * - Display items recommended for refrigerator and pantry storage
 * - Add new items to either storage location
 * - Edit existing items (name and quantity)
 * - Delete items
 * - Drag and drop items between storage locations
 * - Sync with the inventory store
 * 
 */

import React, { useState } from 'react';
import { StorageRecommendation, StorageAdviceResponse } from '../interfaces';
import { faSnowflake, faBoxOpen, faPlus, faTrash, faEdit, faCheck, faTimes } from '@fortawesome/free-solid-svg-icons';
import { FontAwesomeIcon } from '@fortawesome/react-fontawesome';
import axios from 'axios';
import { config } from '@/config';
import { addToast } from '@heroui/react';
import useInventoryStore, { FoodItem } from '@/store/useInventoryStore';

/**
 * Interface representing the response from the storage advice API
 * @interface StorageAdviceResponse
 * @property {number} days - The recommended storage time in days
 * @property {string} method - The storage method (fridge or pantry)
 * @property {string} source - The source of the information (database or claude)
 */
interface StorageAdviceResponse {
  days: number;
  method: string;
  source?: string;
}

/**
 * Props interface for the StorageRecommendations component
 * @interface StorageRecommendationsProps
 * @property {StorageRecommendation} storageRecs - Current storage recommendations
 * @property {(newStorageRecs: StorageRecommendation) => void} onUpdateStorageRecs - Callback to update storage recommendations
 */
interface StorageRecommendationsProps {
  storageRecs: StorageRecommendation;
  onUpdateStorageRecs: (newStorageRecs: StorageRecommendation) => void;
}

/**
 * StorageRecommendations Component
 * 
 * @component
 * @param {StorageRecommendationsProps} props - Component props
 * @returns {JSX.Element} The rendered component
 */
const StorageRecommendations: React.FC<StorageRecommendationsProps> = ({ storageRecs, onUpdateStorageRecs }) => {
  const [editingItem, setEditingItem] = useState<{ index: number; section: 'fridge' | 'pantry' } | null>(null);
  const [newItem, setNewItem] = useState<{ name: string; quantity: number }>({ name: '', quantity: 1 });
  const [showAddForm, setShowAddForm] = useState<{ section: 'fridge' | 'pantry' } | null>(null);
  const [editValues, setEditValues] = useState<{ name: string; quantity: number }>({ name: '', quantity: 1 });
  const [draggedItem, setDraggedItem] = useState<{ 
    index: number; 
    section: 'fridge' | 'pantry'; 
    item: { name: string; quantity: number } 
  } | null>(null);

  // Get inventory store functions
  const { items, addItem, updateItem, removeItem } = useInventoryStore();


  // Check if both sections are empty
  const noItemsDetected = storageRecs.fridge.length === 0 && storageRecs.pantry.length === 0;

  /**
   * Handles the edit operation for an item
   * @param {number} index - Index of the item to edit
   * @param {'fridge' | 'pantry'} section - Storage section containing the item
   */
  const handleEdit = (index: number, section: 'fridge' | 'pantry') => {
    // Check if the item exists at the specified index
    if (!storageRecs[section] || !storageRecs[section][index]) {
      console.error(`Item at index ${index} in ${section} not found`);
      return;
    }
    
    const item = storageRecs[section][index];
    
    // Check if the item has a name property
    if (!item || !item.name) {
      console.error('Item or item name is undefined', item);
      return;
    }
    
    const itemName = item.name.split(' (')[0];
    setEditValues({ name: itemName, quantity: item.quantity });
    setEditingItem({ index, section });
  };

  /**
   * Saves the edited item and updates both local state and inventory store
   * @param {number} index - Index of the item being saved
   * @param {'fridge' | 'pantry'} section - Storage section containing the item
   */
  const handleSave = async (index: number, section: 'fridge' | 'pantry') => {
    const newStorageRecs = { ...storageRecs };
    
    // Check if the item exists at the specified index
    if (!newStorageRecs[section] || !newStorageRecs[section][index]) {
      console.error(`Item at index ${index} in ${section} not found`);
      return;
    }
    
    const item = newStorageRecs[section][index];
    
    // Check if the item has a name property
    if (!item || !item.name) {
      console.error('Item or item name is undefined', item);
      setEditingItem(null);
      return;
    }
    
    const originalName = item.name.split(' (')[0];
    
    // If name changed, try to get storage time from API
    if (editValues.name !== originalName) {
      try {
        const response = await axios.post<StorageAdviceResponse>(`${config.apiUrl}/api/storage_assistant/`, {
          produce_name: editValues.name
        });

        const storageTime = response.data.days;

        newStorageRecs[section][index] = {
          name: `${editValues.name} (${storageTime} days)`,
          quantity: editValues.quantity
        };

        // Update in inventory store
        const location = section === 'fridge' ? 'refrigerator' : 'pantry';
        const existingItem = items.find(item => 
          item.name.toLowerCase() === originalName.toLowerCase() && 
          item.location === location
        );

        if (existingItem) {
          updateItem(existingItem.id, {
            name: editValues.name,
            quantity: `${editValues.quantity} item${editValues.quantity > 1 ? 's' : ''}`,
            expiryDate: new Date(Date.now() + storageTime * 24 * 60 * 60 * 1000).toISOString()
          });
        }
      } catch {
        // If API call fails, keep the original storage time
        const originalStorageTime = item.name.match(/\((\d+) days\)/)?.[1] || '7';
        newStorageRecs[section][index] = {
          name: `${editValues.name} (${originalStorageTime} days)`,
          quantity: editValues.quantity
        };

        // Update in inventory store
        const location = section === 'fridge' ? 'refrigerator' : 'pantry';
        const existingItem = items.find(item => 
          item.name.toLowerCase() === originalName.toLowerCase() && 
          item.location === location
        );

        if (existingItem) {
          updateItem(existingItem.id, {
            name: editValues.name,
            quantity: `${editValues.quantity} item${editValues.quantity > 1 ? 's' : ''}`,
            expiryDate: new Date(Date.now() + parseInt(originalStorageTime) * 24 * 60 * 60 * 1000).toISOString()
          });
        }
      }
    } else {
      newStorageRecs[section][index] = {
        name: item.name,
        quantity: editValues.quantity
      };

      // Update quantity in inventory store
      const location = section === 'fridge' ? 'refrigerator' : 'pantry';
      const existingItem = items.find(item => 
        item.name.toLowerCase() === originalName.toLowerCase() && 
        item.location === location
      );

      if (existingItem) {
        updateItem(existingItem.id, {
          quantity: `${editValues.quantity} item${editValues.quantity > 1 ? 's' : ''}`
        });
      }
    }

    onUpdateStorageRecs(newStorageRecs);
    setEditingItem(null);
  };

  /**
   * Deletes an item from storage recommendations and inventory store
   * @param {number} index - Index of the item to delete
   * @param {'fridge' | 'pantry'} section - Storage section containing the item
   */
  const handleDelete = (index: number, section: 'fridge' | 'pantry') => {
    const newStorageRecs = { ...storageRecs };
    
    // Check if the item exists at the specified index
    if (!newStorageRecs[section] || !newStorageRecs[section][index]) {
      console.error(`Item at index ${index} in ${section} not found`);
      return;
    }
    
    const item = newStorageRecs[section][index];
    
    // Check if the item has a name property
    if (!item || !item.name) {
      console.error('Item or item name is undefined', item);
      newStorageRecs[section].splice(index, 1);
      onUpdateStorageRecs(newStorageRecs);
      return;
    }
    
    const itemName = item.name.split(' (')[0];
    
    // Remove from inventory store
    const location = section === 'fridge' ? 'refrigerator' : 'pantry';
    const existingItem = items.find(item => 
      item.name.toLowerCase() === itemName.toLowerCase() && 
      item.location === location
    );

    if (existingItem) {
      removeItem(existingItem.id);
    }

    newStorageRecs[section].splice(index, 1);
    onUpdateStorageRecs(newStorageRecs);
  };

  /**
   * Handles adding a new item to storage
   * @param {string} section - The storage section ('fridge' or 'pantry')
   */
  const handleAdd = async (section: 'fridge' | 'pantry') => {
    if (!newItem.name) return;

<<<<<<< HEAD
    let storageTime = 21; // Default storage time
    let actualSection = section; // The section may change based on API recommendation
=======
    const location: 'refrigerator' | 'pantry' = section === 'fridge' ? 'refrigerator' : 'pantry';
    let storageTime = section === 'fridge' ? 7 : 14; // Default storage times
>>>>>>> 692b304e

    try {
      // First try to get storage advice from API
      try {
        const response = await axios.post<StorageAdviceResponse>(
          `${config.apiUrl}/api/storage_assistant/`,
          {
            produce_name: newItem.name
          },
          {
            headers: {
              'Content-Type': 'application/json',
              'Accept': 'application/json'
            },
            timeout: 3000 // 3 second timeout
          }
        );

        if (response.data) {
          storageTime = response.data.days;
          
          // If section doesn't match the recommendation, override the section
          if ((response.data.method === 'fridge' && section !== 'fridge') ||
              (response.data.method === 'pantry' && section !== 'pantry')) {
            // Use recommended section instead
            actualSection = response.data.method;
            
            // Show toast notification about the correction
            addToast({
              title: "Storage Location Corrected",
              description: `"${newItem.name}" is best stored in the ${response.data.method}`,
              classNames: {
                base: "bg-blue-100/70",
                title: "text-blue-700 font-medium font-semibold",
                description: "text-blue-700",
                icon: "text-blue-700"
              },
              timeout: 3000
            });
          }
        }
      } catch (apiError: unknown) {
        if (apiError && typeof apiError === 'object' && 'code' in apiError && apiError.code === 'ECONNABORTED') {
          // Silently handle timeout errors
        } else {
          // Silently handle other API errors
          console.error("Error getting storage advice:", apiError);
        }
        
        // Use storage time based on user's selected location
        storageTime = section === 'fridge' ? response.data.fridge : response.data.pantry;
      }

      // Add to inventory store with the selected location's storage time
      const addedItem: Omit<FoodItem, 'id'> = {
        name: newItem.name,
        quantity: `${newItem.quantity} item${newItem.quantity > 1 ? 's' : ''}`,

        location: (actualSection === 'fridge' ? 'refrigerator' : 'pantry') as 'refrigerator' | 'pantry',
        expiryDate: new Date(Date.now() + storageTime * 24 * 60 * 60 * 1000).toISOString()
      };
      addItem(addedItem);
      
      // Update storageRecs state
      const newStorageRecs = { ...storageRecs };
      const newItemForDisplay = {
        name: `${newItem.name} (${storageTime} days)`,
        quantity: newItem.quantity
      };
      
      newStorageRecs[actualSection] = [...newStorageRecs[actualSection], newItemForDisplay];
      onUpdateStorageRecs(newStorageRecs);
      
    } catch (error) {
      // Handle any other errors
      console.error("Error adding item:", error);
      addToast({
        title: "Error Adding Item",
        description: "There was a problem adding the item. Please try again.",
        classNames: {
          base: "bg-red-100/70",
          title: "text-red-700 font-medium font-semibold",
          description: "text-red-700",
          icon: "text-red-700"
        },
        timeout: 3000
      });
    }


      // Update the storage recommendations display
      const newStorageRecs = { ...storageRecs };
      newStorageRecs[section].push({
        name: `${newItem.name} (${storageTime} days)`,
        quantity: newItem.quantity
      });
      onUpdateStorageRecs(newStorageRecs);

      // Reset form state and close the form
      setNewItem({ name: '', quantity: 1 });
      setShowAddForm(null);
    } catch {
      // Use default values if API call fails
      const addedItem: Omit<FoodItem, 'id'> = {
        name: newItem.name,
        quantity: `${newItem.quantity} item${newItem.quantity > 1 ? 's' : ''}`,
        location: location,
        expiryDate: new Date(Date.now() + storageTime * 24 * 60 * 60 * 1000).toISOString(),
        daysLeft: storageTime
      };
      addItem(addedItem);

      // Update the storage recommendations display
      const newStorageRecs = { ...storageRecs };
      newStorageRecs[section].push({
        name: `${newItem.name} (${storageTime} days)`,
        quantity: newItem.quantity
      });
      onUpdateStorageRecs(newStorageRecs);

      // Reset form state and close the form
      setNewItem({ name: '', quantity: 1 });
      setShowAddForm(null);
    }
  };

  /**
   * Handles the start of a drag operation
   * @param {React.DragEvent} e - The drag event
   * @param {number} index - Index of the item being dragged
   * @param {'fridge' | 'pantry'} section - Storage section containing the item
   */
  const handleDragStart = (e: React.DragEvent, index: number, section: 'fridge' | 'pantry') => {
    // Get the item array based on the section
    const itemsArray = storageRecs[section];
    
    // Check if the item exists at the specified index
    if (!itemsArray || !itemsArray[index]) {
      console.error(`Item at index ${index} in ${section} not found for drag operation`);
      return;
    }
    
    const item = itemsArray[index];
    
    // Check if the item has required properties
    if (!item || !item.name) {
      console.error('Item or item properties are undefined', item);
      return;
    }
    
    setDraggedItem({ 
      index, 
      section,
      item // Store the actual item data
    });
    e.dataTransfer.setData('text/plain', ''); // Required for Firefox
    e.dataTransfer.effectAllowed = 'move';
  };

  /**
   * Handles the drag over event to allow dropping
   * @param {React.DragEvent} e - The drag event
   */
  const handleDragOver = (e: React.DragEvent) => {
    e.preventDefault();
    e.dataTransfer.dropEffect = 'move';
  };

  /**
   * Handles the drop operation when dragging items between storage locations
   * @param {React.DragEvent} e - The drag event
   * @param {'fridge' | 'pantry'} targetSection - Target storage section
   * @param {number} [targetIndex] - Optional target index for insertion
   */
  const handleDrop = async (e: React.DragEvent, targetSection: 'fridge' | 'pantry', targetIndex?: number) => {
    e.preventDefault();
    
    if (!draggedItem) {
      console.error('No item is being dragged');
      return;
    }
    
    const { index: sourceIndex, section: sourceSection, item: movedItem } = draggedItem;
    
    // Validate moved item
    if (!movedItem || !movedItem.name) {
      console.error('Dragged item or its name is undefined', movedItem);
      setDraggedItem(null);
      return;
    }
    
    // If dropped in the same position
    if (sourceSection === targetSection && targetIndex !== undefined && sourceIndex === targetIndex) return;
    
    // Create a deep copy of the current storage recommendations
    const newStorageRecs = JSON.parse(JSON.stringify(storageRecs));
    
    // Check if source section exists
    if (!newStorageRecs[sourceSection] || !newStorageRecs[sourceSection][sourceIndex]) {
      console.error(`Source item at index ${sourceIndex} in ${sourceSection} not found`);
      setDraggedItem(null);
      return;
    }
    
    // Remove the item from source section
    newStorageRecs[sourceSection].splice(sourceIndex, 1);
    
    // If targetIndex is undefined, append to the end of the target section
    const insertIndex = targetIndex !== undefined ? targetIndex : newStorageRecs[targetSection].length;
    
    // Insert the item at the destination
    newStorageRecs[targetSection].splice(insertIndex, 0, movedItem);
    
    // Update the local state first
    onUpdateStorageRecs(newStorageRecs);


      // Get storage time for the new location
      const newStorageTime = targetSection === 'fridge' ? response.data.fridge : response.data.pantry;

      // Create a deep copy of the current storage recommendations
      const newStorageRecs = JSON.parse(JSON.stringify(storageRecs));
      
      // Remove the item from source section
      newStorageRecs[sourceSection].splice(sourceIndex, 1);
      
      // Calculate insert index
      const insertIndex = targetIndex !== undefined ? targetIndex : newStorageRecs[targetSection].length;
      
      // Insert the item at the destination with updated storage time
      newStorageRecs[targetSection].splice(insertIndex, 0, {
        name: `${itemName} (${newStorageTime} days)`,
        quantity: movedItem.quantity
      });
      
      // Update the local state
      onUpdateStorageRecs(newStorageRecs);

      // Update the Zustand store
      const location = targetSection === 'fridge' ? 'refrigerator' : 'pantry';
      
      // Find and update the item in the inventory store
      const existingItem = items.find(item => 
        item.name.toLowerCase() === itemName.toLowerCase() && 
        item.location === (sourceSection === 'fridge' ? 'refrigerator' : 'pantry')
      );

      if (existingItem) {
        // Update the item's location and expiry date with new storage time
        updateItem(existingItem.id, {
          location: location,
          expiryDate: new Date(Date.now() + newStorageTime * 24 * 60 * 60 * 1000).toISOString(),
          daysLeft: newStorageTime
        });
      }
    } catch {
      // If API call fails, maintain the drag operation with original days
      const newStorageRecs = JSON.parse(JSON.stringify(storageRecs));
      newStorageRecs[sourceSection].splice(sourceIndex, 1);
      const insertIndex = targetIndex !== undefined ? targetIndex : newStorageRecs[targetSection].length;
      newStorageRecs[targetSection].splice(insertIndex, 0, movedItem);
      onUpdateStorageRecs(newStorageRecs);
    } finally {
      // Reset dragged item state
      setDraggedItem(null);
    }
  };

  /**
   * Renders the list of items for a given storage section
   * @param {Array<{name: string; quantity: number}>} items - Array of items to render
   * @param {'fridge' | 'pantry'} section - Storage section to render items for
   * @returns {JSX.Element} The rendered item list
   */
  const renderItemList = (items: Array<{ name: string; quantity: number }>, section: 'fridge' | 'pantry') => {
    return (
      <ul 
        className="space-y-3 max-h-[400px] overflow-y-auto pr-2"
        onDragOver={handleDragOver}
        onDrop={(e) => handleDrop(e, section)}
      >
        {items.map((item, index) => {
          // Skip rendering if item or item.name is undefined
          if (!item || !item.name) {
            console.warn(`Skipping item at index ${index} because it's undefined or has no name property`);
            return null;
          }

          const days = item.name.match(/\((\d+) days\)/)?.[1] || '';
          const itemName = item.name.replace(/ \(\d+ days\)/, '');
          
          if (editingItem?.index === index && editingItem?.section === section) {
            return (
              <li key={index} className={`flex items-center p-3 rounded-lg ${section === 'fridge' ? 'bg-blue-100' : 'bg-amber-100'}`}>
                <input
                  type="text"
                  value={editValues.name}
                  onChange={(e) => setEditValues({ ...editValues, name: e.target.value })}
                  className="flex-grow mr-2 p-1 rounded"
                />
                <input
                  type="number"
                  value={editValues.quantity}
                  onChange={(e) => setEditValues({ ...editValues, quantity: parseInt(e.target.value) || 1 })}
                  className="w-20 mr-2 p-1 rounded"
                  min="1"
                />
                <button onClick={() => handleSave(index, section)} className="text-green-500 mr-2">
                  <FontAwesomeIcon icon={faCheck} />
                </button>
                <button onClick={() => setEditingItem(null)} className="text-red-500">
                  <FontAwesomeIcon icon={faTimes} />
                </button>
              </li>
            );
          }

          return (
            <li 
              key={index} 
              className={`flex items-center p-3 rounded-lg ${section === 'fridge' ? 'bg-blue-100' : 'bg-amber-100'} cursor-move`}
              draggable
              onDragStart={(e) => handleDragStart(e, index, section)}
              onDragOver={handleDragOver}
              onDrop={(e) => {
                e.stopPropagation(); // Prevent event from bubbling up
                handleDrop(e, section, index);
              }}
            >
              <div className="grid grid-cols-3 w-full items-center">
                <div className="text-left">{itemName}</div>
                <div className="text-center text-gray-600">Qty: {item.quantity}</div>
                <div className="text-right text-gray-600">Storage: {days} days</div>
              </div>
              <div className="flex gap-2 ml-4">
                <button onClick={() => handleEdit(index, section)} className="text-blue-500">
                  <FontAwesomeIcon icon={faEdit} />
                </button>
                <button onClick={() => handleDelete(index, section)} className="text-red-500">
                  <FontAwesomeIcon icon={faTrash} />
                </button>
              </div>
            </li>
          );
        })}
      </ul>
    );
  };

  return (
    <div className="flex flex-col md:grid md:grid-cols-2 gap-8">
      {noItemsDetected && (
        <div className="col-span-2 bg-amber-100/50 border-l-4 border-amber-500 text-amber-700 p-4 mb-4 rounded">
          <p className="font-bold">No Items in Inventory!</p>
          <p>Please scan your groceries again or input items manually.</p>
        </div>
      )}
      {/* Refrigerator section */}
      <div 
        className="bg-white/70 rounded-lg p-5 min-h-[360px] order-1"
        onDragOver={handleDragOver}
        onDrop={(e) => handleDrop(e, 'fridge')}
      >
        <h3 className="text-xl font-medium text-gray-700 mb-4 pb-2 border-b-2 border-blue-500">
          <p className="font-semibold text-blue-600">Refrigerator</p>
        </h3>
        {storageRecs.fridge.length > 0 ? (
          renderItemList(storageRecs.fridge, 'fridge')
        ) : (
          <div className="flex flex-col items-center justify-center py-10 text-center">
            <div className="w-24 h-24 mb-4 flex items-center justify-center rounded-full bg-gray-100">
              <FontAwesomeIcon icon={faSnowflake} className="text-gray-400 text-3xl" />
            </div>
            <p className="text-gray-500 italic mb-4">
              No items recommended for refrigerator
            </p>
          </div>
        )}
        <button
          onClick={() => setShowAddForm({ section: 'fridge' })}
          className="mt-4 text-blue-500 flex items-center"
        >
          <FontAwesomeIcon icon={faPlus} className="mr-2" />
          Add Item
        </button>
        {showAddForm?.section === 'fridge' && (
          <div className="mt-4 p-4 bg-blue-50 rounded-lg">
            <input
              type="text"
              placeholder="Item name"
              value={newItem.name}
              onChange={(e) => setNewItem({ ...newItem, name: e.target.value })}
              className="w-full mb-2 p-2 rounded"
            />
            <input
              type="number"
              placeholder="Quantity"
              value={newItem.quantity}
              onChange={(e) => setNewItem({ ...newItem, quantity: parseInt(e.target.value) || 1 })}
              className="w-full mb-2 p-2 rounded"
              min="1"
            />
            <div className="flex justify-end">
              <button
                onClick={() => handleAdd('fridge')}
                className="bg-blue-500 text-white px-4 py-2 rounded mr-2"
              >
                Add
              </button>
              <button
                onClick={() => setShowAddForm(null)}
                className="bg-gray-500 text-white px-4 py-2 rounded"
              >
                Cancel
              </button>
            </div>
          </div>
        )}
      </div>
      
      {/* Pantry section */}
      <div 
        className="bg-white/70 rounded-lg p-5 min-h-[360px] order-2"
        onDragOver={handleDragOver}
        onDrop={(e) => handleDrop(e, 'pantry')}
      >
        <h3 className="text-xl font-medium text-gray-700 mb-4 pb-2 border-b-2 border-amber-700">
          <p className="font-semibold text-amber-700">Pantry</p>
        </h3>
        {storageRecs.pantry.length > 0 ? (
          renderItemList(storageRecs.pantry, 'pantry')
        ) : (
          <div className="flex flex-col items-center justify-center py-10 text-center">
            <div className="w-24 h-24 mb-4 flex items-center justify-center rounded-full bg-gray-100">
              <FontAwesomeIcon icon={faBoxOpen} className="text-gray-400 text-3xl" />
            </div>
            <p className="text-gray-500 italic mb-4">
              No items recommended for pantry
            </p>
          </div>
        )}
        <button
          onClick={() => setShowAddForm({ section: 'pantry' })}
          className="mt-4 text-amber-700 flex items-center"
        >
          <FontAwesomeIcon icon={faPlus} className="mr-2" />
          Add Item
        </button>
        {showAddForm?.section === 'pantry' && (
          <div className="mt-4 p-4 bg-amber-50 rounded-lg">
            <input
              type="text"
              placeholder="Item name"
              value={newItem.name}
              onChange={(e) => setNewItem({ ...newItem, name: e.target.value })}
              className="w-full mb-2 p-2 rounded"
            />
            <input
              type="number"
              placeholder="Quantity"
              value={newItem.quantity}
              onChange={(e) => setNewItem({ ...newItem, quantity: parseInt(e.target.value) || 1 })}
              className="w-full mb-2 p-2 rounded"
              min="1"
            />
            <div className="flex justify-end">
              <button
                onClick={() => handleAdd('pantry')}
                className="bg-amber-700 text-white px-4 py-2 rounded mr-2"
              >
                Add
              </button>
              <button
                onClick={() => setShowAddForm(null)}
                className="bg-gray-500 text-white px-4 py-2 rounded"
              >
                Cancel
              </button>
            </div>
          </div>
        )}
      </div>
    </div>
  );
};

export default StorageRecommendations; <|MERGE_RESOLUTION|>--- conflicted
+++ resolved
@@ -243,13 +243,10 @@
   const handleAdd = async (section: 'fridge' | 'pantry') => {
     if (!newItem.name) return;
 
-<<<<<<< HEAD
+
     let storageTime = 21; // Default storage time
     let actualSection = section; // The section may change based on API recommendation
-=======
-    const location: 'refrigerator' | 'pantry' = section === 'fridge' ? 'refrigerator' : 'pantry';
-    let storageTime = section === 'fridge' ? 7 : 14; // Default storage times
->>>>>>> 692b304e
+
 
     try {
       // First try to get storage advice from API
