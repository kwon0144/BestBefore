--- conflicted
+++ resolved
@@ -22,7 +22,6 @@
 import useInventoryStore, { FoodItem } from '@/store/useInventoryStore';
 
 /**
-<<<<<<< HEAD
  * Interface representing the response from the storage advice API
  * @interface StorageAdviceResponse
  * @property {number} days - The recommended storage time in days
@@ -36,8 +35,6 @@
 }
 
 /**
-=======
->>>>>>> e3663475
  * Props interface for the StorageRecommendations component
  * @interface StorageRecommendationsProps
  * @property {StorageRecommendation} storageRecs - Current storage recommendations
@@ -129,14 +126,9 @@
         const response = await axios.post<StorageAdviceResponse>(`${config.apiUrl}/api/storage_assistant/`, {
           produce_name: editValues.name
         });
-<<<<<<< HEAD
+
         const storageTime = response.data.days;
-=======
-
-        // Get the correct storage time based on section
-        const storageTime = section === 'fridge' ? response.data.fridge : response.data.pantry;
-        
->>>>>>> e3663475
+
         newStorageRecs[section][index] = {
           name: `${editValues.name} (${storageTime} days)`,
           quantity: editValues.quantity
@@ -251,7 +243,6 @@
   const handleAdd = async (section: 'fridge' | 'pantry') => {
     if (!newItem.name) return;
 
-<<<<<<< HEAD
     let storageTime = 21; // Default storage time
     let actualSection = section; // The section may change based on API recommendation
 
@@ -301,27 +292,6 @@
         } else {
           // Silently handle other API errors
           console.error("Error getting storage advice:", apiError);
-=======
-    let location: 'refrigerator' | 'pantry' = section === 'fridge' ? 'refrigerator' : 'pantry';
-    let storageTime = section === 'fridge' ? 7 : 14; // Default storage times
-
-    try {
-      // Get storage advice from API
-      const response = await axios.post<StorageAdviceResponse>(
-        `${config.apiUrl}/api/storage-advice/`,
-        {
-          food_type: newItem.name
-        }
-      );
-
-      if (response.data) {
-        // Get recommended location for warning purposes only
-        const recommendedLocation: 'refrigerator' | 'pantry' = response.data.method === 1 ? 'refrigerator' : 'pantry';
-        
-        // Show warning if user's selection differs from recommendation
-        if (location !== recommendedLocation) {
-          console.warn(`User selected ${location} but API recommends ${recommendedLocation} for ${newItem.name}`);
->>>>>>> e3663475
         }
         
         // Use storage time based on user's selected location
@@ -332,7 +302,7 @@
       const addedItem: Omit<FoodItem, 'id'> = {
         name: newItem.name,
         quantity: `${newItem.quantity} item${newItem.quantity > 1 ? 's' : ''}`,
-<<<<<<< HEAD
+
         location: (actualSection === 'fridge' ? 'refrigerator' : 'pantry') as 'refrigerator' | 'pantry',
         expiryDate: new Date(Date.now() + storageTime * 24 * 60 * 60 * 1000).toISOString()
       };
@@ -363,13 +333,7 @@
         timeout: 3000
       });
     }
-=======
-        location: location,
-        expiryDate: new Date(Date.now() + storageTime * 24 * 60 * 60 * 1000).toISOString(),
-        daysLeft: storageTime
-      };
-      addItem(addedItem);
->>>>>>> e3663475
+
 
       // Update the storage recommendations display
       const newStorageRecs = { ...storageRecs };
@@ -465,7 +429,6 @@
     
     const { index: sourceIndex, section: sourceSection, item: movedItem } = draggedItem;
     
-<<<<<<< HEAD
     // Validate moved item
     if (!movedItem || !movedItem.name) {
       console.error('Dragged item or its name is undefined', movedItem);
@@ -497,21 +460,7 @@
     
     // Update the local state first
     onUpdateStorageRecs(newStorageRecs);
-=======
-    // If dropped in the same position, do nothing
-    if (sourceSection === targetSection && targetIndex !== undefined && sourceIndex === targetIndex) return;
-    
-    try {
-      // Get storage advice for the dragged item
-      const itemName = movedItem.name?.split(' (')[0] || '';
-      
-      const response = await axios.post<StorageAdviceResponse>(
-        `${config.apiUrl}/api/storage-advice/`,
-        {
-          food_type: itemName
-        }
-      );
->>>>>>> e3663475
+
 
       // Get storage time for the new location
       const newStorageTime = targetSection === 'fridge' ? response.data.fridge : response.data.pantry;
