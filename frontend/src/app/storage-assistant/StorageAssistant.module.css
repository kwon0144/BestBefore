--- conflicted
+++ resolved
@@ -1,13 +1,6 @@
-<<<<<<< HEAD
 /* Main container styles */
 .container {
   max-width: 1200px; /* Increased max-width for better layout */
-=======
-/* 
-
-*/.container {
-  max-width: 800px;
->>>>>>> fefec477
   margin: 0 auto;
   padding: 20px;
   font-family: 'Segoe UI', Tahoma, Geneva, Verdana, sans-serif;
@@ -194,8 +187,6 @@
   background-color: #8e44ad;
 }
 
-<<<<<<< HEAD
-=======
 .analyzeButton {
   background-color: #f39c12;
   color: white;
@@ -207,7 +198,6 @@
   background-color: #e67e22;
 }
 
->>>>>>> fefec477
 .button:disabled {
   background-color: #bdc3c7;
   cursor: not-allowed;
