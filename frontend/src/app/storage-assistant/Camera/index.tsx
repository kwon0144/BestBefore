--- conflicted
+++ resolved
@@ -221,7 +221,6 @@
             </>
           )}
         </div>
-<<<<<<< HEAD
 
         {/* Photo gallery */}
         {state.photos.length > 0 && (
@@ -243,61 +242,7 @@
                   <span className="absolute bottom-0 right-0 bg-black/70 text-white text-xs py-1 px-2 rounded-tl-md">
                     {index + 1}
                   </span>
-=======
-      </div>
-      
-      {/* Photo gallery */}
-      <div className="w-full md:w-96">
-        <div className="rounded-lg p-4 border bg-darkgreen/10">
-          <div className="flex justify-between items-center text-lg font-medium font-semibold text-darkgreen mb-4">
-            <p>Captured Photos ({state.photos.length})</p>
-            <Button
-              onPress={handleReset}
-              className="bg-red-500 text-white rounded-lg"
-            >
-              <FontAwesomeIcon icon={faTrash} className="text-white text-lg" />
-            </Button>
-          </div>
-          
-          <div className="rounded-lg h-80 mb-4">
-            {state.photos.length === 0 ? (
-              <div className="flex flex-col h-80 text-center p-4 justify-center items-center">
-                  <div className="w-12 h-12 mx-auto mb-2 rounded-full bg-gray-200 flex items-center justify-center">
-                    <FontAwesomeIcon icon={faImage} className="text-gray-400" />
-                  </div>
-                  <p className="text-gray-500 italic">
-                    No photos captured yet
-                  </p>
-              </div>
-            ) : (
-              <>
-                <div className="grid grid-cols-2 gap-3 h-80 overflow-y-auto">
-                  {state.photos.map((photo, index) => (
-                    <div
-                      key={index}
-                      className="relative h-32 bg-white rounded-lg overflow-hidden shadow-sm group"
-                    >
-                      <Image
-                        src={photo}
-                        alt={`Captured item ${index + 1}`}
-                        className="w-full h-32 object-cover"
-                        width={150}
-                        height={120}
-                        sizes="150px"
-                      />
-                      <span className="absolute bottom-0 right-0 bg-black/70 text-white text-xs py-1 px-2 rounded-tl-md">
-                        #{index + 1}
-                      </span>
-                      <button 
-                        onClick={() => deletePhoto(index)}
-                        className="absolute top-1 right-1 bg-red-500 text-white rounded-full w-6 h-6 flex items-center justify-center opacity-0 group-hover:opacity-100 transition-opacity"
-                        aria-label={`Delete photo ${index + 1}`}
-                      >
-                        <FontAwesomeIcon icon={faTimes} className="text-xs" />
-                      </button>
-                    </div>
-                  ))}
->>>>>>> dcb050ff
+
                 </div>
               ))}
             </div>
