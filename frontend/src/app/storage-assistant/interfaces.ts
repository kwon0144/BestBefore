// Interface for camera state
export interface CameraState {
    stream: MediaStream | null;
    photos: string[]; // Array of photos
    error: string | null;
    isAnalyzing: boolean;
    detections: ProduceDetections | null;
    submittedPhotos: string[]; // Store photos ready for submission
}

// Interface for produce detection results
export interface ProduceDetections {
    success: boolean;
    detections: Array<{
        class: string;
        confidence: number;
        bbox: number[];
    }>;
    produce_counts: {
        [key: string]: number;
    };
    total_items: number;
}

// Interface for storage recommendation
export interface StorageRecommendation {
    fridge: Array<{
        name: string;
        quantity: number;
    }>;
    pantry: Array<{
        name: string;
        quantity: number;
    }>;
}

// Interface for calendar selection
export interface CalendarSelection {
    selectedItems: Array<{
        name: string;
        quantity: number;
        expiry_date: number;  // Changed from string to number
        reminder_days: number;
        reminder_time: string;
    }>;
    calendarLink: string | null;
    reminderDays: number;
    reminderTime: string;
}

// Interface for API response types
export interface FoodTypesResponse {
    food_types: string[];
}

export interface StorageAdviceResponse {
<<<<<<< HEAD
    method: number;
    storage_time: number;
=======

    days: number;
    method: string;
    source?: string;

>>>>>>> 964b6cea
}

export interface CalendarResponse {
    calendar_url: string;
} <|MERGE_RESOLUTION|>--- conflicted
+++ resolved
@@ -54,16 +54,13 @@
 }
 
 export interface StorageAdviceResponse {
-<<<<<<< HEAD
-    method: number;
-    storage_time: number;
-=======
+
 
     days: number;
     method: string;
     source?: string;
 
->>>>>>> 964b6cea
+
 }
 
 export interface CalendarResponse {
