'use client';

import React, { useRef, useState, useEffect } from "react";
import axios from "axios";
import styles from './StorageAssistant.module.css';
import { config } from '@/config';

// Interface for camera state
interface CameraState {
  stream: MediaStream | null;
  photos: string[]; // Changed from single photo to array of photos
  error: string | null;
  isAnalyzing: boolean;
  detections: ProduceDetections | null;
<<<<<<< HEAD
  submittedPhotos: string[]; // Store photos ready for submission
=======
}

interface ProduceDetections {
  success: boolean;
  detections: Array<{
    class: string;
    confidence: number;
    bbox: number[];
  }>;
  produce_counts: {
    [key: string]: number;
  };
  total_items: number;
>>>>>>> fefec477
}

// Interface for produce detection results
interface ProduceDetections {
  success: boolean;
  detections: Array<{
    class: string;
    confidence: number;
    bbox: number[];
  }>;
  produce_counts: {
    [key: string]: number;
  };
  total_items: number;
}

// Interface for storage recommendation
interface StorageRecommendation {
  fridge: string[]; // Items recommended for fridge
  pantry: string[]; // Items recommended for pantry
}

// Interface for calendar selection
interface CalendarSelection {
  selectedItems: Array<{
    name: string;
    quantity: number;
    expiry_date: string;
    reminder_days: number;
    reminder_time: string;
  }>;
  calendarLink: string | null;
  reminderDays: number;
  reminderTime: string;
  expiryDate: string;
}



const StorageAssistant: React.FC = () => {
  // Refs for video and canvas elements
  const videoRef = useRef<HTMLVideoElement>(null);
  const canvasRef = useRef<HTMLCanvasElement>(null);
  const [calendarSelection, setCalendarSelection] = useState<CalendarSelection>({
    selectedItems: [],
    calendarLink: null,
    reminderDays: 2, // 默认提前2天提醒
    reminderTime: "20:00", // 默认晚上8点提醒
    expiryDate: new Date(Date.now() + 7 * 24 * 60 * 60 * 1000).toISOString().split('T')[0] // 默认7天后过期
  });
  // Main component state
  const [state, setState] = useState<CameraState>({
    stream: null,
    photos: [], // Now stores multiple photos
    error: null,
    isAnalyzing: false,
<<<<<<< HEAD
    detections: null,
    submittedPhotos: []
  });

  // State for storage recommendations (to be fetched from backend)
  const [storageRecs, setStorageRecs] = useState<StorageRecommendation>({
    fridge: [],
    pantry: []
=======
    detections: null
>>>>>>> fefec477
  });


  // State for active tab in storage display
  const [activeTab, setActiveTab] = useState<'fridge' | 'pantry'>('fridge');

  // Check iOS security restrictions
  const checkIOSRestriction = (): boolean => {
    const isIOS = /iPhone|iPad|iPod/i.test(navigator.userAgent);
    const isSecure = window.isSecureContext;
    const isLocalhost = ['localhost', '127.0.0.1', '3.107.143.147'].includes(window.location.hostname);

    if (isIOS && !isSecure && !isLocalhost) {
      setState(prev => ({
        ...prev,
        error: "iOS requires HTTPS or localhost for camera access\nSolutions:\n1. Use HTTPS URL in Safari\n2. Test with localhost during development"
      }));
      return true;
    }
    return false;
  };

  // Initialize camera stream
  const startCamera = async () => {
    if (checkIOSRestriction()) return;
    
    try {
      const stream = await navigator.mediaDevices.getUserMedia({
        video: {
          width: { ideal: 1280 },
          height: { ideal: 720 },
          facingMode: 'environment' // Use back camera for better produce shots
        }
      });

      if (videoRef.current) {
        videoRef.current.srcObject = stream;
      }

      setState(prev => ({
        ...prev,
        stream,
        error: null
      }));
    } catch (err) {
      setState(prev => ({
        ...prev,
        error: `Camera access denied: ${err instanceof Error ? err.message : String(err)}`
      }));
    }
  };

  // Capture photo from video stream
  const takePhoto = () => {
    if (!videoRef.current || !canvasRef.current || !state.stream) return;

    const video = videoRef.current;
    const canvas = canvasRef.current;
    canvas.width = video.videoWidth;
    canvas.height = video.videoHeight;
    
    const ctx = canvas.getContext('2d');
    if (ctx) {
      ctx.drawImage(video, 0, 0, canvas.width, canvas.height);
      const photoData = canvas.toDataURL('image/jpeg', 0.9);
<<<<<<< HEAD
      
      // Add new photo to the photos array
      setState(prev => ({
        ...prev,
        photos: [...prev.photos, photoData],
=======
      setState(prev => ({
        ...prev,
        photo: photoData,
>>>>>>> fefec477
        detections: null // Clear previous detections
      }));
    }
  };

  // Stop camera stream
  const stopCamera = () => {
    if (state.stream) {
      state.stream.getTracks().forEach(track => track.stop());
      setState(prev => ({
        ...prev,
        stream: null,
<<<<<<< HEAD
        photos: [], // Clear all photos when stopping camera
=======
        photo: null,
>>>>>>> fefec477
        detections: null
      }));
    }
  };

<<<<<<< HEAD
  // Submit all captured photos for analysis
  const submitPhotos = async () => {
    if (state.photos.length === 0) return;
=======
  // Analyze photo for produce detection
  const analyzePhoto = async () => {
    if (!state.photo) return;
>>>>>>> fefec477

    setState(prev => ({ ...prev, isAnalyzing: true, error: null }));

    try {
<<<<<<< HEAD
      // Call Django API endpoint for produce detection with all photos
      const response = await axios.post(`${config.apiUrl}/api/detect-produce/`, {
        images: state.photos // Send array of photos
      });

      setState(prev => ({
        ...prev,
        detections: response.data as ProduceDetections,
        isAnalyzing: false,
        submittedPhotos: [...prev.photos] // Store submitted photos
=======
      // Call Django API endpoint for produce detection
      const response = await axios.post(`${config.apiUrl}/api/detect-produce/`, {
        image: state.photo
      });

      
      setState(prev => ({
        ...prev,
        detections: response.data as ProduceDetections,
        isAnalyzing: false
>>>>>>> fefec477
      }));

      // After submission, fetch storage recommendations
      // This is a mock - replace with actual API call
      fetchStorageRecommendations((response.data as ProduceDetections).produce_counts);
    } catch (err) {
      setState(prev => ({
        ...prev,
        error: `Analysis failed: ${err instanceof Error ? err.message : String(err)}`,
        isAnalyzing: false
      }));
    }
  };

<<<<<<< HEAD
  // Mock function to fetch storage recommendations
  const fetchStorageRecommendations = (
    produceCounts: { [key: string]: number } = {}
  ) => {
    const allItems = Object.keys(produceCounts).length > 0
      ? Object.keys(produceCounts)
      : ['apple', 'banana', 'carrot']; 
  
    const fridgeItems = allItems.filter(item =>
      ['lettuce', 'berries', 'mushrooms', 'herbs'].includes(item.toLowerCase())
    );
    const pantryItems = allItems.filter(item =>
      ['potatoes', 'onions', 'garlic', 'tomatoes'].includes(item.toLowerCase())
    );
  
    setStorageRecs({
      fridge: fridgeItems,
      pantry: pantryItems,
    });
  };

  // Toggle item selection for calendar
  const toggleItemSelection = (item: string, quantity: number) => {
    setCalendarSelection(prev => {
      const existingIndex = prev.selectedItems.findIndex(i => i.name === item);
      
      if (existingIndex >= 0) {
        const newSelectedItems = [...prev.selectedItems];
        newSelectedItems.splice(existingIndex, 1);
        return { ...prev, selectedItems: newSelectedItems };
      } else {
        const newItem = {
          name: item,
          quantity,
          expiry_date: prev.expiryDate,
          reminder_days: prev.reminderDays,
          reminder_time: prev.reminderTime
        };
        return { ...prev, selectedItems: [...prev.selectedItems, newItem] };
      }
    });
  };

  const generateCalendarLink = async () => {
    if (calendarSelection.selectedItems.length === 0) return;
  
    try {
      const response = await axios.post(`${config.apiUrl}/api/generate_calendar/`, {
        items: calendarSelection.selectedItems,
        reminder_days: calendarSelection.reminderDays,
        reminder_time: calendarSelection.reminderTime
      });
  
      setCalendarSelection(prev => ({
        ...prev,
        calendarLink: (response.data as { calendar_url: string }).calendar_url
      }));
    } catch (err) {
      setState(prev => ({
        ...prev,
        error: `Calendar generation failed: ${err instanceof Error ? err.message : String(err)}`
      }));
    }
  };

  // Copy calendar link to clipboard
  const copyCalendarLink = () => {
    if (calendarSelection.calendarLink) {
      navigator.clipboard.writeText(calendarSelection.calendarLink);
      alert('Calendar link copied to clipboard!');
    }
=======
  // Render produce detection results
  const renderDetectionResults = () => {
    if (!state.detections) return null;
    
    const { produce_counts, total_items } = state.detections;
    
    return (
      <div className={styles.detectionResults}>
        <h3>Detected Produce</h3>
        
        {total_items > 0 ? (
          <>
            <ul className={styles.produceList}>
              {Object.entries(produce_counts).map(([produce, count]) => (
                <li key={produce} className={styles.produceItem}>
                  <span className={styles.produceName}>{produce}</span>
                  <span className={styles.produceCount}>{count}</span>
                </li>
              ))}
            </ul>
            <div className={styles.totalItems}>
              <strong>Total Items:</strong> {total_items}
            </div>
          </>
        ) : (
          <p>No produce items detected. Try taking another photo with clearer view of the items.</p>
        )}
      </div>
    );
>>>>>>> fefec477
  };

  // Clean up camera stream on unmount
  useEffect(() => {
    fetchStorageRecommendations();
  }, []);

  return (
    <div className={styles.container}>
      <h1 className={styles.header}>Food Produce Scanner</h1>
      
      {/* Error message display */}
      {state.error && (
        <div className={styles.error}>
          {state.error.split('\n').map((line, i) => (
            <p key={i}>{line}</p>
          ))}
        </div>
      )}
<<<<<<< HEAD
  
      <div className={styles.mainContent}>
        {/* Left column - camera and controls */}
        <div className={styles.cameraColumn}>
          {/* Camera preview area */}
          <div className={styles.cameraPreview}>
            <video
              ref={videoRef}
              autoPlay
              playsInline
              muted
              className={styles.video}
              style={{ display: state.stream ? 'block' : 'none' }}
            />
            {!state.stream && (
              <div className={styles.placeholder}>Camera inactive</div>
            )}
          </div>
  
          {/* Hidden canvas for image capture */}
          <canvas ref={canvasRef} style={{ display: 'none' }} />
  
          {/* Camera control buttons */}
          <div className={styles.controls}>
            {!state.stream ? (
              <button
                onClick={startCamera}
                className={`${styles.button} ${styles.primaryButton}`}
                disabled={state.isAnalyzing}
              >
                Start Camera
              </button>
            ) : (
              <>
                <button 
                  onClick={takePhoto} 
                  className={`${styles.button} ${styles.captureButton}`}
                  disabled={state.isAnalyzing}
                >
                  Capture Photo
                </button>
                <button 
                  onClick={stopCamera} 
                  className={`${styles.button} ${styles.secondaryButton}`}
                  disabled={state.isAnalyzing}
                >
                  Stop Camera
                </button>
              </>
            )}
          </div>
  
          {/* Submit button */}
          {state.photos.length > 0 && (
            <button
              onClick={submitPhotos}
              className={`${styles.button} ${styles.submitButton}`}
              disabled={state.isAnalyzing}
            >
              {state.isAnalyzing ? 'Analyzing...' : `Submit ${state.photos.length} Photo(s)`}
            </button>
          )}
        </div>
  
        {/* Right column - photo previews */}
        <div className={styles.photosColumn}>
          <h3>Captured Photos ({state.photos.length})</h3>
          {state.photos.length > 0 ? (
            <div className={styles.photoGrid}>
              {state.photos.map((photo, index) => (
                <div key={index} className={styles.photoContainer}>
                  <img 
                    src={photo} 
                    alt={`Captured ${index + 1}`} 
                    className={styles.thumbnail} 
                  />
                  <span className={styles.photoIndex}>#{index + 1}</span>
                </div>
              ))}
            </div>
          ) : (
            <p className={styles.emptyMessage}>No photos captured yet</p>
          )}
        </div>
      </div>
  
      {/* Storage Recommendations Section - Always Visible */}
      <div className={styles.storageSection}>
        <h2>Storage Recommendations</h2>
        <div className={styles.storageTabs}>
          <button
            onClick={() => setActiveTab('fridge')}
            className={activeTab === 'fridge' ? styles.activeTab : ''}
=======

      {/* Camera preview area */}
      <div className={styles.cameraPreview}>
        <video
          ref={videoRef}
          autoPlay
          playsInline
          muted
          className={styles.video}
          style={{ display: state.stream ? 'block' : 'none' }}
        />
        {!state.stream && (
          <div className={styles.placeholder}>Camera inactive</div>
        )}
      </div>

      {/* Hidden canvas for image capture */}
      <canvas ref={canvasRef} style={{ display: 'none' }} />

      {/* Camera control buttons */}
      <div className={styles.controls}>
        {!state.stream ? (
          <button
            onClick={startCamera}
            className={`${styles.button} ${styles.primaryButton}`}
            disabled={state.isAnalyzing}
>>>>>>> fefec477
          >
            Refrigerator
          </button>
<<<<<<< HEAD
          <button
            onClick={() => setActiveTab('pantry')}
            className={activeTab === 'pantry' ? styles.activeTab : ''}
          >
            Pantry
          </button>
=======
        ) : (
          <>
            <button 
              onClick={takePhoto} 
              className={`${styles.button} ${styles.captureButton}`}
              disabled={state.isAnalyzing}
            >
              Capture Photo
            </button>
            <button 
              onClick={stopCamera} 
              className={`${styles.button} ${styles.secondaryButton}`}
              disabled={state.isAnalyzing}
            >
              Stop Camera
            </button>
          </>
        )}
      </div>

      {/* Photo preview and analysis section */}
      {state.photo && (
        <div className={styles.previewSection}>
          <h3>Photo Preview</h3>
          <img 
            src={state.photo} 
            alt="Preview" 
            className={styles.previewImage} 
          />
          
          {/* Analysis controls */}
          <div className={styles.analysisControls}>
            {!state.detections && !state.isAnalyzing && (
              <button
                onClick={analyzePhoto}
                className={`${styles.button} ${styles.analyzeButton}`}
              >
                Analyze Produce
              </button>
            )}
            
            {state.isAnalyzing && (
              <div className={styles.analyzing}>
                <p>Analyzing your produce...</p>
                <div className={styles.spinner}></div>
              </div>
            )}
            
            {renderDetectionResults()}
          </div>
>>>>>>> fefec477
        </div>
  
        <div className={styles.storageContent}>
          {activeTab === 'fridge' ? (
            <ul className={styles.storageList}>
              {storageRecs.fridge.length > 0 ? (
                storageRecs.fridge.map((item, index) => (
                  <li key={index} className={styles.storageItem}>
                    {item}
                  </li>
                ))
              ) : (
                <li className={styles.emptyMessage}>No items recommended for refrigerator</li>
              )}
            </ul>
          ) : (
            <ul className={styles.storageList}>
              {storageRecs.pantry.length > 0 ? (
                storageRecs.pantry.map((item, index) => (
                  <li key={index} className={styles.storageItem}>
                    {item}
                  </li>
                ))
              ) : (
                <li className={styles.emptyMessage}>No items recommended for pantry</li>
              )}
            </ul>
          )}
        </div>
      </div>
  
      {/* Calendar Export Section - Always Visible */}
      <div className={styles.calendarSection}>
        <h2>Calendar Export</h2>
        <div className={styles.reminderSettings}>
          <h3>Reminder Settings</h3>
          <div className={styles.settingRow}>
            <label>
              Days before expiry:
              <select
                value={calendarSelection.reminderDays}
                onChange={(e) => setCalendarSelection(prev => ({
                  ...prev,
                  reminderDays: parseInt(e.target.value)
                }))}
                className={styles.timeSelect}
              >
                {[1, 2, 3, 4, 5, 6, 7].map(days => (
                  <option key={days} value={days}>{days} day{days !== 1 ? 's' : ''} before</option>
                ))}
              </select>
            </label>
            
            <label>
              Reminder time:
              <input
                type="time"
                value={calendarSelection.reminderTime}
                onChange={(e) => setCalendarSelection(prev => ({
                  ...prev,
                  reminderTime: e.target.value
                }))}
                className={styles.timeInput}
              />
            </label>
            
            <label>
              Default expiry date:
              <input
                type="date"
                value={calendarSelection.expiryDate}
                onChange={(e) => setCalendarSelection(prev => ({
                  ...prev,
                  expiryDate: e.target.value
                }))}
                className={styles.dateInput}
                min={new Date().toISOString().split('T')[0]}
              />
            </label>
          </div>
        </div>
        <div className={styles.calendarContent}>
          <div className={styles.selectionPanel}>
            <h3>Select Items for Reminders</h3>
            {state.detections?.produce_counts ? (
              <ul className={styles.itemList}>
                {Object.entries(state.detections.produce_counts).map(([item, count]) => (
                  <li key={item} className={styles.itemRow}>
                    <label>
                      <input
                        type="checkbox"
                        checked={calendarSelection.selectedItems.some(i => i.name === item)}
                        onChange={() => toggleItemSelection(item, count)}
                        className={styles.checkbox}
                      />
                      <span className={styles.itemName}>
                        {item} (Qty: {count})
                      </span>
                    </label>
                  </li>
                ))}
              </ul>
            ) : (
              <p className={styles.emptyMessage}>Take and submit photos to see items</p>
            )}
  
            <button
              onClick={generateCalendarLink}
              disabled={!state.detections || calendarSelection.selectedItems.length === 0}
              className={`${styles.button} ${styles.generateButton}`}
            >
              Generate Calendar Link
            </button>
          </div>
  
          <div className={styles.linkPanel}>
            <h3>Your Calendar Link</h3>
            {calendarSelection.calendarLink ? (
              <div className={styles.linkContainer}>
                <input
                  type="text"
                  value={calendarSelection.calendarLink}
                  readOnly
                  className={styles.linkInput}
                />
                <button
                  onClick={copyCalendarLink}
                  className={`${styles.button} ${styles.copyButton}`}
                >
                  Copy
                </button>
              </div>
            ) : (
              <p className={styles.emptyMessage}>
                {calendarSelection.selectedItems.length > 0
                  ? 'Click "Generate Calendar Link"'
                  : 'Select items first'}
              </p>
            )}
          </div>
        </div>
      </div>
    </div>
  );
};

export default StorageAssistant;<|MERGE_RESOLUTION|>--- conflicted
+++ resolved
@@ -12,23 +12,7 @@
   error: string | null;
   isAnalyzing: boolean;
   detections: ProduceDetections | null;
-<<<<<<< HEAD
   submittedPhotos: string[]; // Store photos ready for submission
-=======
-}
-
-interface ProduceDetections {
-  success: boolean;
-  detections: Array<{
-    class: string;
-    confidence: number;
-    bbox: number[];
-  }>;
-  produce_counts: {
-    [key: string]: number;
-  };
-  total_items: number;
->>>>>>> fefec477
 }
 
 // Interface for produce detection results
@@ -85,7 +69,6 @@
     photos: [], // Now stores multiple photos
     error: null,
     isAnalyzing: false,
-<<<<<<< HEAD
     detections: null,
     submittedPhotos: []
   });
@@ -94,9 +77,6 @@
   const [storageRecs, setStorageRecs] = useState<StorageRecommendation>({
     fridge: [],
     pantry: []
-=======
-    detections: null
->>>>>>> fefec477
   });
 
 
@@ -162,17 +142,11 @@
     if (ctx) {
       ctx.drawImage(video, 0, 0, canvas.width, canvas.height);
       const photoData = canvas.toDataURL('image/jpeg', 0.9);
-<<<<<<< HEAD
       
       // Add new photo to the photos array
       setState(prev => ({
         ...prev,
         photos: [...prev.photos, photoData],
-=======
-      setState(prev => ({
-        ...prev,
-        photo: photoData,
->>>>>>> fefec477
         detections: null // Clear previous detections
       }));
     }
@@ -185,30 +159,20 @@
       setState(prev => ({
         ...prev,
         stream: null,
-<<<<<<< HEAD
+
         photos: [], // Clear all photos when stopping camera
-=======
-        photo: null,
->>>>>>> fefec477
         detections: null
       }));
     }
   };
 
-<<<<<<< HEAD
-  // Submit all captured photos for analysis
+
   const submitPhotos = async () => {
     if (state.photos.length === 0) return;
-=======
-  // Analyze photo for produce detection
-  const analyzePhoto = async () => {
-    if (!state.photo) return;
->>>>>>> fefec477
 
     setState(prev => ({ ...prev, isAnalyzing: true, error: null }));
 
     try {
-<<<<<<< HEAD
       // Call Django API endpoint for produce detection with all photos
       const response = await axios.post(`${config.apiUrl}/api/detect-produce/`, {
         images: state.photos // Send array of photos
@@ -219,18 +183,6 @@
         detections: response.data as ProduceDetections,
         isAnalyzing: false,
         submittedPhotos: [...prev.photos] // Store submitted photos
-=======
-      // Call Django API endpoint for produce detection
-      const response = await axios.post(`${config.apiUrl}/api/detect-produce/`, {
-        image: state.photo
-      });
-
-      
-      setState(prev => ({
-        ...prev,
-        detections: response.data as ProduceDetections,
-        isAnalyzing: false
->>>>>>> fefec477
       }));
 
       // After submission, fetch storage recommendations
@@ -245,7 +197,6 @@
     }
   };
 
-<<<<<<< HEAD
   // Mock function to fetch storage recommendations
   const fetchStorageRecommendations = (
     produceCounts: { [key: string]: number } = {}
@@ -317,37 +268,6 @@
       navigator.clipboard.writeText(calendarSelection.calendarLink);
       alert('Calendar link copied to clipboard!');
     }
-=======
-  // Render produce detection results
-  const renderDetectionResults = () => {
-    if (!state.detections) return null;
-    
-    const { produce_counts, total_items } = state.detections;
-    
-    return (
-      <div className={styles.detectionResults}>
-        <h3>Detected Produce</h3>
-        
-        {total_items > 0 ? (
-          <>
-            <ul className={styles.produceList}>
-              {Object.entries(produce_counts).map(([produce, count]) => (
-                <li key={produce} className={styles.produceItem}>
-                  <span className={styles.produceName}>{produce}</span>
-                  <span className={styles.produceCount}>{count}</span>
-                </li>
-              ))}
-            </ul>
-            <div className={styles.totalItems}>
-              <strong>Total Items:</strong> {total_items}
-            </div>
-          </>
-        ) : (
-          <p>No produce items detected. Try taking another photo with clearer view of the items.</p>
-        )}
-      </div>
-    );
->>>>>>> fefec477
   };
 
   // Clean up camera stream on unmount
@@ -367,8 +287,6 @@
           ))}
         </div>
       )}
-<<<<<<< HEAD
-  
       <div className={styles.mainContent}>
         {/* Left column - camera and controls */}
         <div className={styles.cameraColumn}>
@@ -461,96 +379,15 @@
           <button
             onClick={() => setActiveTab('fridge')}
             className={activeTab === 'fridge' ? styles.activeTab : ''}
-=======
-
-      {/* Camera preview area */}
-      <div className={styles.cameraPreview}>
-        <video
-          ref={videoRef}
-          autoPlay
-          playsInline
-          muted
-          className={styles.video}
-          style={{ display: state.stream ? 'block' : 'none' }}
-        />
-        {!state.stream && (
-          <div className={styles.placeholder}>Camera inactive</div>
-        )}
-      </div>
-
-      {/* Hidden canvas for image capture */}
-      <canvas ref={canvasRef} style={{ display: 'none' }} />
-
-      {/* Camera control buttons */}
-      <div className={styles.controls}>
-        {!state.stream ? (
-          <button
-            onClick={startCamera}
-            className={`${styles.button} ${styles.primaryButton}`}
-            disabled={state.isAnalyzing}
->>>>>>> fefec477
           >
             Refrigerator
           </button>
-<<<<<<< HEAD
           <button
             onClick={() => setActiveTab('pantry')}
             className={activeTab === 'pantry' ? styles.activeTab : ''}
           >
             Pantry
           </button>
-=======
-        ) : (
-          <>
-            <button 
-              onClick={takePhoto} 
-              className={`${styles.button} ${styles.captureButton}`}
-              disabled={state.isAnalyzing}
-            >
-              Capture Photo
-            </button>
-            <button 
-              onClick={stopCamera} 
-              className={`${styles.button} ${styles.secondaryButton}`}
-              disabled={state.isAnalyzing}
-            >
-              Stop Camera
-            </button>
-          </>
-        )}
-      </div>
-
-      {/* Photo preview and analysis section */}
-      {state.photo && (
-        <div className={styles.previewSection}>
-          <h3>Photo Preview</h3>
-          <img 
-            src={state.photo} 
-            alt="Preview" 
-            className={styles.previewImage} 
-          />
-          
-          {/* Analysis controls */}
-          <div className={styles.analysisControls}>
-            {!state.detections && !state.isAnalyzing && (
-              <button
-                onClick={analyzePhoto}
-                className={`${styles.button} ${styles.analyzeButton}`}
-              >
-                Analyze Produce
-              </button>
-            )}
-            
-            {state.isAnalyzing && (
-              <div className={styles.analyzing}>
-                <p>Analyzing your produce...</p>
-                <div className={styles.spinner}></div>
-              </div>
-            )}
-            
-            {renderDetectionResults()}
-          </div>
->>>>>>> fefec477
         </div>
   
         <div className={styles.storageContent}>
