--- conflicted
+++ resolved
@@ -223,7 +223,6 @@
                     handleCategorySelect={handleCategorySelect}
                 />
 
-<<<<<<< HEAD
                 {/* ItemsGrid Component */}
                 <ItemsGrid 
                     ref={itemsGridRef}
@@ -256,116 +255,265 @@
                     imageAlt="Food Network"
                 />
             </div>
-=======
-            {/* Results Grid */}
-            <div className="mt-8">
-                <h3 className="text-lg font-medium text-gray-700 mb-4">
-                    {filteredItems.length} items found
-                </h3>
-                {loading ? (
-                    <div className="text-center">Loading...</div>
-                ) : error ? (
-                    <div className="text-center text-red-500">{error}</div>
-                ) : (
-                    <div className="grid grid-cols-1 md:grid-cols-2 lg:grid-cols-3 gap-6">
-                        {filteredItems.map((item) => (
-                            <div
-                                key={item.method_id}
-                                onClick={() => handleCardClick(item)}
-                                className="bg-white rounded-lg overflow-hidden shadow-md hover:shadow-lg transition-shadow cursor-pointer"
-                            >
-                                <div className="h-48 overflow-hidden">
-                                    {item.picture ? (
-                                        <img
-                                            src={item.picture}
-                                            alt={item.method_name}
-                                            className="w-full h-full object-cover object-top"
-                                        />
-                                    ) : (
-                                        <div className="w-full h-full bg-gray-100 flex items-center justify-center">
-                                            <span className="text-gray-400">No image available</span>
-                                        </div>
-                                    )}
-                                </div>
-                                <div className="p-4">
-                                    <h3 className="text-xl font-semibold text-[#2c5e2e] mb-2">{item.method_name}</h3>
-                                    <p className="text-gray-600 mb-4">{item.ingredient}</p>
-                                    <div className="flex flex-wrap gap-2">
-                                        <span className="text-xs py-1 px-3 bg-[#f0f7f0] text-[#2c5e2e] rounded-full">
-                                            {item.method_category}
-                                        </span>
-                                    </div>
-                                </div>
-                            </div>
-                        ))}
-                    </div>
-                )}
+        </div>
+    );
+}"use client"
+
+import { useState, useEffect, useCallback, useMemo, useRef } from "react";
+import Title from "../(components)/Title"
+import { faPaintBrush, faUtensils, faSpa, faHome, faBowlFood, faKitMedical } from "@fortawesome/free-solid-svg-icons";
+import axios from "axios";
+import { config } from "@/config";
+import { SecondLifeItem } from "./interfaces";
+import ComingUp from "../(components)/ComingUp";
+
+// Component imports
+import Search from "./Search";
+import Ingredients from "./Ingredients";
+import Categories from "./Categories";
+import ItemsGrid from "./ItemsGrid";
+import ItemDetail from "./ItemDetail";
+
+export default function SecondLife() {
+    // State management for search, filters, and data
+    const [searchQuery, setSearchQuery] = useState('');
+    const [selectedCategory, setSelectedCategory] = useState<string | null>(null);
+    const [selectedIngredient, setSelectedIngredient] = useState<string | null>(null);
+    const [items, setItems] = useState<SecondLifeItem[]>([]);
+    const [allItems, setAllItems] = useState<SecondLifeItem[]>([]);
+    const [filteredItemsCount, setFilteredItemsCount] = useState(0);
+    const [loading, setLoading] = useState(true);
+    const [error, setError] = useState<string | null>(null);
+    const [isModalOpen, setIsModalOpen] = useState(false);
+    const [selectedItem, setSelectedItem] = useState<SecondLifeItem | null>(null);
+    // Pagination state
+    const [currentPage, setCurrentPage] = useState(1);
+    const itemsPerPage = 6;
+    const [totalPages, setTotalPages] = useState(1);
+
+    // Featured items for first page
+    const featuredItemIds = useMemo(() => [33, 17, 29, 30, 20, 31], []);
+    const itemsGridRef = useRef<HTMLDivElement>(null);
+
+    // Predefined ingredients for quick search
+    const ingredients = [
+        'apple',
+        'potato',
+        'banana',
+        'lemon',
+        'orange',
+        'grapefruit',
+        'onion',
+        'celery',
+        'carrot',
+        'mushroom',
+        'tomato',
+        'avocado',
+        'cucumber',
+        'citrus',
+        'sour milk'
+    ];
+
+    // Category options with icons
+    const categories = [
+        { name: 'craft', icon: faPaintBrush },
+        { name: 'food', icon: faUtensils },
+        { name: 'beauty', icon: faSpa },
+        { name: 'household', icon: faHome },
+        { name: 'cooking', icon: faBowlFood },
+        { name: 'first aid', icon: faKitMedical }
+    ];
+
+    // Fetch items from the backend API
+    const fetchItems = useCallback(async () => {
+        try {
+            setLoading(true);
+            const response = await axios.get<SecondLifeItem[]>(`${config.apiUrl}/api/second-life/`, {
+                params: {
+                    search: searchQuery || selectedIngredient
+                }
+            });
+            setAllItems(response.data);
+            setTotalPages(Math.ceil(response.data.length / itemsPerPage));
+            setError(null);
+        } catch (err) {
+            setError('Failed to fetch items');
+            console.error('Error fetching items:', err);
+        } finally {
+            setLoading(false);
+        }
+    }, [searchQuery, selectedIngredient]);
+
+    // Update displayed items when page changes or filter changes
+    useEffect(() => {
+        if (allItems.length === 0) return;
+
+        // For the first page with no search/filter, show featured items
+        if (currentPage === 1 && !searchQuery && !selectedIngredient && !selectedCategory) {
+            // Get featured items if they exist
+            const featured = allItems.filter(item => featuredItemIds.includes(item.method_id));
+            // If we have all featured items, display them
+            if (featured.length === featuredItemIds.length) {
+                // Sort them according to the order in featuredItemIds
+                const sortedFeatured = featuredItemIds.map(id => 
+                    featured.find(item => item.method_id === id)
+                ).filter(item => item !== undefined) as SecondLifeItem[];
+                setItems(sortedFeatured);
+                // Set the total count to allItems.length instead of featured.length
+                setFilteredItemsCount(allItems.length);
+                return;
+            }
+        }
+
+        // Apply all filters
+        let filteredItems = allItems;
+        
+        // Filter by category if selected
+        if (selectedCategory) {
+            filteredItems = filteredItems.filter(item => item.method_category === selectedCategory);
+        }
+        
+        // Filter by ingredient if selected
+        if (selectedIngredient) {
+            filteredItems = filteredItems.filter(item => 
+                item.ingredient.toLowerCase().includes(selectedIngredient.toLowerCase())
+            );
+        }
+
+        // Update filtered items count
+        setFilteredItemsCount(filteredItems.length);
+
+        // Calculate pagination
+        const startIndex = (currentPage - 1) * itemsPerPage;
+        const endIndex = startIndex + itemsPerPage;
+        setItems(filteredItems.slice(startIndex, endIndex));
+        setTotalPages(Math.ceil(filteredItems.length / itemsPerPage));
+    }, [currentPage, allItems, selectedCategory, selectedIngredient, featuredItemIds, searchQuery]);
+
+    // Fetch items when search query changes
+    useEffect(() => {
+        fetchItems();
+        // Reset to first page when search or filters change
+        setCurrentPage(1);
+    }, [fetchItems, searchQuery]);
+
+    // Event handlers
+    const handleCategorySelect = (category: string) => {
+        setSelectedCategory(prevCategory =>
+            prevCategory === category ? null : category
+        );
+        // Reset to first page when changing category
+        setCurrentPage(1);
+        // Scroll to items grid
+        if (itemsGridRef.current) {
+            const offset = 80;
+            const elementPosition = itemsGridRef.current.getBoundingClientRect().top;
+            const offsetPosition = elementPosition + window.pageYOffset - offset;
+            window.scrollTo({
+                top: offsetPosition,
+                behavior: 'smooth'
+            });
+        }
+    };
+
+    const handleIngredientSelect = (ingredient: string) => {
+        setSelectedIngredient(prevIngredient =>
+            prevIngredient === ingredient ? null : ingredient
+        );
+        // Instead of setting searchQuery, we use selectedIngredient in the fetchItems function
+        setSearchQuery('');
+        // Reset to first page when selecting an ingredient
+        setCurrentPage(1);
+        
+        // Trigger search immediately
+        fetchItems();
+    };
+
+    const handleCardClick = (item: SecondLifeItem) => {
+        setSelectedItem(item);
+        setIsModalOpen(true);
+    };
+
+    const closeModal = () => {
+        setIsModalOpen(false);
+        setSelectedItem(null);
+    };
+
+    const handlePageChange = (page: number) => {
+        setCurrentPage(page);
+        // Scroll to items grid section with offset
+        if (itemsGridRef.current) {
+            const offset = 80;
+            const elementPosition = itemsGridRef.current.getBoundingClientRect().top;
+            const offsetPosition = elementPosition + window.pageYOffset - offset;
+            window.scrollTo({
+                top: offsetPosition,
+                behavior: 'smooth'
+            });
+        }
+    };
+
+    return (
+        <div>
+            {/* Title */}
+            <div className="py-12">
+                <Title heading="Second Life" 
+                description="Give your food scraps a new purpose. Discover creative ways to repurpose food waste into useful products for your home, garden, and beauty routine." 
+                background="https://s3-tp22.s3.ap-southeast-2.amazonaws.com/BestBefore/secondlife-titlebg.jpeg"
+                />
             </div>
-
-            {/* Detail Modal */}
-            <Modal
-                isOpen={isModalOpen}
-                onClose={closeModal}
-                size="2xl"
-                hideCloseButton
-            >
-                <ModalContent>
-                    <ModalHeader className="flex flex-col gap-1 border-b">
-                        <div className="flex justify-between items-center">
-                            <h2 className="text-2xl font-semibold text-[#2c5e2e]">
-                                {selectedItem?.method_name}
-                            </h2>
-                            <Button
-                                isIconOnly
-                                onPress={closeModal}
-                                className="bg-transparent hover:bg-gray-100 rounded-full p-2"
-                            >
-                                <FontAwesomeIcon icon={faTimes} className="text-gray-500" />
-                            </Button>
-                        </div>
-                    </ModalHeader>
-                    <ModalBody>
-                        {selectedItem && (
-                            <>
-                                <div className="mb-6">
-                                    {selectedItem?.picture ? (
-                                        <img
-                                            src={selectedItem.picture}
-                                            alt={`${selectedItem.method_name} process`}
-                                            className="w-full h-64 object-cover rounded-lg"
-                                        />
-                                    ) : (
-                                        <div className="w-full h-64 bg-gray-100 flex items-center justify-center rounded-lg">
-                                            <span className="text-gray-400">No image available</span>
-                                        </div>
-                                    )}
-                                </div>
-                                
-                                <div className="space-y-4">
-                                    <div className="flex gap-2">
-                                        <span className="px-3 py-1 bg-[#f0f7f0] text-[#2c5e2e] rounded-full text-sm">
-                                            {selectedItem.method_category}
-                                        </span>
-                                    </div>
-                                    
-                                    <div>
-                                        <h3 className="text-lg font-medium text-gray-700 mb-2">Description</h3>
-                                        {selectedItem.description
-                                            .split('.')
-                                            .filter(line => line.trim() !== '')
-                                            .map((line, idx) => (
-                                                <div key={idx} className="text-gray-600 whitespace-pre-line mt-2">
-                                                    {line.trim() + '.'}
-                                                </div>
-                                            ))}
-                                    </div>
-                                </div>
-                            </>
-                        )}
-                    </ModalBody>
-                </ModalContent>
-            </Modal>
->>>>>>> f413d483
+            
+            {/* Search Component */}
+            <div className="min-h-screen max-w-7xl mx-auto px-10 mt-8 mb-20">
+                {/* Search Component */}
+                <Search searchQuery={searchQuery} setSearchQuery={setSearchQuery} />
+
+                {/* Ingredients Component */}
+                <Ingredients 
+                    ingredients={ingredients}
+                    selectedIngredient={selectedIngredient}
+                    handleIngredientSelect={handleIngredientSelect}
+                />
+
+                {/* Categories Component */}
+                <Categories 
+                    categories={categories}
+                    selectedCategory={selectedCategory}
+                    handleCategorySelect={handleCategorySelect}
+                />
+
+                {/* ItemsGrid Component */}
+                <ItemsGrid 
+                    ref={itemsGridRef}
+                    items={items}
+                    allItems={allItems}
+                    filteredItemsCount={filteredItemsCount}
+                    loading={loading}
+                    error={error}
+                    currentPage={currentPage}
+                    totalPages={totalPages}
+                    handleCardClick={handleCardClick}
+                    handlePageChange={handlePageChange}
+                />
+
+                {/* ItemDetail Component */}
+                <ItemDetail 
+                    isOpen={isModalOpen}
+                    onClose={closeModal}
+                    item={selectedItem}
+                />
+                
+                {/* Coming up next section */}
+                <ComingUp
+                    message="From Your Kitchen to the Community!"
+                    title="Discover how you can support your community"
+                    description="Donating surplus food or disposing of waste responsibly — every small action makes a big impact."
+                    buttonText="Explore the Food Network"
+                    buttonLink="/food-network"
+                    imageSrc="https://s3-tp22.s3.ap-southeast-2.amazonaws.com/BestBefore/second-life-next.png"
+                    imageAlt="Food Network"
+                />
+            </div>
         </div>
     );
 }