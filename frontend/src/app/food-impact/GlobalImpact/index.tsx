--- conflicted
+++ resolved
@@ -413,51 +413,51 @@
     if (!countryName) {
       instructionFrame.innerHTML = `
          <h3 class="text-xl font-semibold text-darkgreen mb-4 flex items-center">
-           <svg xmlns="http://www.w3.org/2000/svg" class="h-6 w-6 mr-2 text-green" fill="none" viewBox="0 0 24 24" stroke="currentColor">
-             <path stroke-linecap="round" stroke-linejoin="round" stroke-width="2" d="M9 20l-5.447-2.724A1 1 0 013 16.382V5.618a1 1 0 011.447-.894L9 7m0 13l6-3m-6 3V7m6 10l4.553 2.276A1 1 0 0021 18.382V7.618a1 1 0 00-.553-.894L15 4m0 13V4m0 0L9 7" />
+           <svg xmlns="http://www.w3.org/2000/svg" class="h-6 w-6 mr-2 text-green" fill="none" viewBox="0 0 24 24" stroke="currentColor" aria-hidden="true" role="img">
+             <path strokeLinecap="round" strokeLinejoin="round" strokeWidth="2" d="M9 20l-5.447-2.724A1 1 0 013 16.382V5.618a1 1 0 011.447-.894L9 7m0 13l6-3m-6 3V7m6 10l4.553 2.276A1 1 0 0021 18.382V7.618a1 1 0 00-.553-.894L15 4m0 13V4m0 0L9 7" />
            </svg>
            Map Instructions
          </h3>
          
          <div class="space-y-4 mt-6">
-           <div class="flex items-start p-3 rounded-lg bg-gray-50 backdrop-blur-sm shadow-sm transition-all duration-200 hover:shadow-md">
-             <div class="flex-shrink-0 bg-green/10 p-2 rounded-full mr-3">
-               <svg xmlns="http://www.w3.org/2000/svg" class="h-5 w-5 text-green" fill="none" viewBox="0 0 24 24" stroke="currentColor">
-                 <path stroke-linecap="round" stroke-linejoin="round" stroke-width="2" d="M15 15l-2 5L9 9l11 4-5 2zm0 0l5 5M7.188 2.239l.777 2.897M5.136 7.965l-2.898-.777M13.95 4.05l-2.122 2.122m-5.657 5.656l-2.12 2.122" />
+           <div className="flex items-start p-3 rounded-lg bg-gray-50 backdrop-blur-sm shadow-sm transition-all duration-200 hover:shadow-md">
+             <div className="flex-shrink-0 bg-green/10 p-2 rounded-full mr-3">
+               <svg xmlns="http://www.w3.org/2000/svg" className="h-5 w-5 text-green" fill="none" viewBox="0 0 24 24" stroke="currentColor" aria-hidden="true" role="img">
+                 <path strokeLinecap="round" strokeLinejoin="round" strokeWidth="2" d="M15 15l-2 5L9 9l11 4-5 2zm0 0l5 5M7.188 2.239l.777 2.897M5.136 7.965l-2.898-.777M13.95 4.05l-2.122 2.122m-5.657 5.656l-2.12 2.122" />
                </svg>
              </div>
              <div>
-               <h4 class="font-medium text-darkgreen">Hover to Explore</h4>
-               <p class="text-sm text-gray-600 mt-1">
+               <h4 className="font-medium text-darkgreen">Hover to Explore</h4>
+               <p className="text-sm text-gray-600 mt-1">
                  Move your cursor over any country to instantly reveal detailed food waste statistics.
                </p>
              </div>
            </div>
            
-           <div class="flex items-start p-3 rounded-lg bg-gray-50 backdrop-blur-sm shadow-sm transition-all duration-200 hover:shadow-md">
-             <div class="flex-shrink-0 bg-green/10 p-2 rounded-full mr-3">
-               <svg xmlns="http://www.w3.org/2000/svg" class="h-5 w-5 text-green" fill="none" viewBox="0 0 24 24" stroke="currentColor">
-                 <path stroke-linecap="round" stroke-linejoin="round" stroke-width="2" d="M15 12a3 3 0 11-6 0 3 3 0 016 0z" />
-                 <path stroke-linecap="round" stroke-linejoin="round" stroke-width="2" d="M2.458 12C3.732 7.943 7.523 5 12 5c4.478 0 8.268 2.943 9.542 7-1.274 4.057-5.064 7-9.542 7-4.477 0-8.268-2.943-9.542-7z" />
+           <div className="flex items-start p-3 rounded-lg bg-gray-50 backdrop-blur-sm shadow-sm transition-all duration-200 hover:shadow-md">
+             <div className="flex-shrink-0 bg-green/10 p-2 rounded-full mr-3">
+               <svg xmlns="http://www.w3.org/2000/svg" className="h-5 w-5 text-green" fill="none" viewBox="0 0 24 24" stroke="currentColor" aria-hidden="true" role="img">
+                 <path strokeLinecap="round" strokeLinejoin="round" strokeWidth="2" d="M15 12a3 3 0 11-6 0 3 3 0 016 0z" />
+                 <path strokeLinecap="round" strokeLinejoin="round" strokeWidth="2" d="M2.458 12C3.732 7.943 7.523 5 12 5c4.478 0 8.268 2.943 9.542 7-1.274 4.057-5.064 7-9.542 7-4.477 0-8.268-2.943-9.542-7z" />
                </svg>
              </div>
              <div>
-               <h4 class="font-medium text-darkgreen">Click to Focus</h4>
-               <p class="text-sm text-gray-600 mt-1">
+               <h4 className="font-medium text-darkgreen">Click to Focus</h4>
+               <p className="text-sm text-gray-600 mt-1">
                  Click on any country to pin its information and keep it in view while you explore the map.
                </p>
              </div>
            </div>
            
-           <div class="flex items-start p-3 rounded-lg bg-gray-50 backdrop-blur-sm shadow-sm transition-all duration-200 hover:shadow-md">
-             <div class="flex-shrink-0 bg-green/10 p-2 rounded-full mr-3">
-               <svg xmlns="http://www.w3.org/2000/svg" class="h-5 w-5 text-green" fill="none" viewBox="0 0 24 24" stroke="currentColor">
-                 <path stroke-linecap="round" stroke-linejoin="round" stroke-width="2" d="M8 7h12m0 0l-4-4m4 4l-4 4m0 6H4m0 0l4 4m-4-4l4-4" />
+           <div className="flex items-start p-3 rounded-lg bg-gray-50 backdrop-blur-sm shadow-sm transition-all duration-200 hover:shadow-md">
+             <div className="flex-shrink-0 bg-green/10 p-2 rounded-full mr-3">
+               <svg xmlns="http://www.w3.org/2000/svg" className="h-5 w-5 text-green" fill="none" viewBox="0 0 24 24" stroke="currentColor" aria-hidden="true" role="img">
+                 <path strokeLinecap="round" strokeLinejoin="round" strokeWidth="2" d="M8 7h12m0 0l-4-4m4 4l-4 4m0 6H4m0 0l4 4m-4-4l4-4" />
                </svg>
              </div>
              <div>
-               <h4 class="font-medium text-darkgreen">Drag to Rotate</h4>
-               <p class="text-sm text-gray-600 mt-1">
+               <h4 className="font-medium text-darkgreen">Drag to Rotate</h4>
+               <p className="text-sm text-gray-600 mt-1">
                  Click and drag anywhere on the globe to rotate and discover food waste data from every region.
                </p>
              </div>
@@ -482,15 +482,15 @@
           ${closeButtonHtml}
           <h3 class="text-xl font-semibold text-darkgreen mb-2 flex items-center">
             <svg xmlns="http://www.w3.org/2000/svg" class="h-6 w-6 mr-2 text-green" fill="none" viewBox="0 0 24 24" stroke="currentColor">
-              <path stroke-linecap="round" stroke-linejoin="round" stroke-width="2" d="M17.657 16.657L13.414 20.9a1.998 1.998 0 01-2.827 0l-4.244-4.243a8 8 0 1111.314 0z" />
-              <path stroke-linecap="round" stroke-linejoin="round" stroke-width="2" d="M15 11a3 3 0 11-6 0 3 3 0 016 0z" />
+              <path strokeLinecap="round" strokeLinejoin="round" strokeWidth="2" d="M17.657 16.657L13.414 20.9a1.998 1.998 0 01-2.827 0l-4.244-4.243a8 8 0 1111.314 0z" />
+              <path strokeLinecap="round" strokeLinejoin="round" strokeWidth="2" d="M15 11a3 3 0 11-6 0 3 3 0 016 0z" />
             </svg>
             ${countryName}
           </h3>
           <div class="p-5 bg-white/80 backdrop-blur-sm rounded-xl text-center animate-fade-in shadow-md">
             <div class="bg-gray-50 rounded-full p-4 w-16 h-16 mx-auto mb-3 flex items-center justify-center">
               <svg xmlns="http://www.w3.org/2000/svg" class="h-8 w-8 text-gray-400" fill="none" viewBox="0 0 24 24" stroke="currentColor">
-                <path stroke-linecap="round" stroke-linejoin="round" stroke-width="2" d="M13 16h-1v-4h-1m1-4h.01M21 12a9 9 0 11-18 0 9 9 0 0118 0z" />
+                <path strokeLinecap="round" strokeLinejoin="round" strokeWidth="2" d="M13 16h-1v-4h-1m1-4h.01M21 12a9 9 0 11-18 0 9 9 0 0118 0z" />
               </svg>
             </div>
             <p class="text-gray-700 font-medium">No data available for ${countryName}</p>
@@ -1171,26 +1171,19 @@
             </div>
             
             <div className="w-full md:w-1/3">
-<<<<<<< HEAD
               <label htmlFor="indicator-select" className="block text-sm font-medium text-gray-700 mb-1">Select Indicator</label>
-              <select
+              <Select
                 id="indicator-select"
-                value={selectedIndicator}
-                onChange={(e) => {
-                  const newIndicator = e.target.value;
-                  setSelectedIndicator(newIndicator);
-                  const newName = INDICATORS.find(ind => ind.id === newIndicator)?.name || '';
-=======
-              <label className="block text-sm font-medium text-gray-700 mb-1 mt-2">Select Indicator</label>
-              <Select
-                aria-label="Select indicator type"
+                aria-labelledby="indicator-select"
                 selectedKeys={[selectedIndicator]}
                 onSelectionChange={(keys) => {
-                  const selectedKey = Array.from(keys)[0] as string;
-                  setSelectedIndicator(selectedKey);
-                  const newName = INDICATORS.find(ind => ind.id === selectedKey)?.name || '';
->>>>>>> 1b92ee59
-                  setIndicatorName(newName);
+                  // Get the selected key as string
+                  const selected = Array.from(keys)[0] as string;
+                  if (selected) {
+                    setSelectedIndicator(selected);
+                    const newName = INDICATORS.find(ind => ind.id === selected)?.name || '';
+                    setIndicatorName(newName);
+                  }
                 }}
                 className="w-full"
                 classNames={{
@@ -1248,16 +1241,7 @@
           
           <div className="flex flex-col md:flex-row gap-4">
             <div className="w-full md:w-2/3 relative">
-<<<<<<< HEAD
-              <svg 
-                ref={mapRef} 
-                className="w-full h-[600px] md:h-[750px]"
-                aria-label="Interactive globe showing food waste data by country"
-                role="img"
-              />
-=======
-              <svg ref={mapRef} className="w-full h-[400px] md:h-[600px]" />
->>>>>>> 1b92ee59
+              <svg ref={mapRef} className="w-full h-[600px] md:h-[750px]" />
               <div 
                 ref={tooltipRef} 
                 className="absolute hidden bg-white p-2 rounded shadow-lg border border-gray-200 text-sm z-10 pointer-events-none"
@@ -1268,7 +1252,7 @@
               <div className="border-0 rounded-xl p-5 bg-gray-100 shadow-md h-full relative overflow-y-auto md:max-h-[610px] mt-4">
                 <div id="map-instruction-frame">
                   <h3 className="text-xl font-semibold text-darkgreen mb-4 flex items-center">
-                    <svg xmlns="http://www.w3.org/2000/svg" className="h-6 w-6 mr-2 text-green" fill="none" viewBox="0 0 24 24" stroke="currentColor">
+                    <svg xmlns="http://www.w3.org/2000/svg" className="h-6 w-6 mr-2 text-green" fill="none" viewBox="0 0 24 24" stroke="currentColor" aria-hidden="true" role="img">
                       <path strokeLinecap="round" strokeLinejoin="round" strokeWidth={2} d="M9 20l-5.447-2.724A1 1 0 013 16.382V5.618a1 1 0 011.447-.894L9 7m0 13l6-3m-6 3V7m6 10l4.553 2.276A1 1 0 0021 18.382V7.618a1 1 0 00-.553-.894L15 4m0 13V4m0 0L9 7" />
                     </svg>
                     Map Instructions
@@ -1277,7 +1261,7 @@
                   <div className="space-y-4 mt-6">
                     <div className="flex items-start p-3 rounded-lg bg-gray-50 backdrop-blur-sm shadow-sm transition-all duration-200 hover:shadow-md">
                       <div className="flex-shrink-0 bg-green/10 p-2 rounded-full mr-3">
-                        <svg xmlns="http://www.w3.org/2000/svg" className="h-5 w-5 text-green" fill="none" viewBox="0 0 24 24" stroke="currentColor">
+                        <svg xmlns="http://www.w3.org/2000/svg" className="h-5 w-5 text-green" fill="none" viewBox="0 0 24 24" stroke="currentColor" aria-hidden="true" role="img">
                           <path strokeLinecap="round" strokeLinejoin="round" strokeWidth={2} d="M15 15l-2 5L9 9l11 4-5 2zm0 0l5 5M7.188 2.239l.777 2.897M5.136 7.965l-2.898-.777M13.95 4.05l-2.122 2.122m-5.657 5.656l-2.12 2.122" />
                         </svg>
                       </div>
@@ -1291,7 +1275,7 @@
                     
                     <div className="flex items-start p-3 rounded-lg bg-gray-50 backdrop-blur-sm shadow-sm transition-all duration-200 hover:shadow-md">
                       <div className="flex-shrink-0 bg-green/10 p-2 rounded-full mr-3">
-                        <svg xmlns="http://www.w3.org/2000/svg" className="h-5 w-5 text-green" fill="none" viewBox="0 0 24 24" stroke="currentColor">
+                        <svg xmlns="http://www.w3.org/2000/svg" className="h-5 w-5 text-green" fill="none" viewBox="0 0 24 24" stroke="currentColor" aria-hidden="true" role="img">
                           <path strokeLinecap="round" strokeLinejoin="round" strokeWidth={2} d="M15 12a3 3 0 11-6 0 3 3 0 016 0z" />
                           <path strokeLinecap="round" strokeLinejoin="round" strokeWidth={2} d="M2.458 12C3.732 7.943 7.523 5 12 5c4.478 0 8.268 2.943 9.542 7-1.274 4.057-5.064 7-9.542 7-4.477 0-8.268-2.943-9.542-7z" />
                         </svg>
@@ -1306,7 +1290,7 @@
                     
                     <div className="flex items-start p-3 rounded-lg bg-gray-50 backdrop-blur-sm shadow-sm transition-all duration-200 hover:shadow-md">
                       <div className="flex-shrink-0 bg-green/10 p-2 rounded-full mr-3">
-                        <svg xmlns="http://www.w3.org/2000/svg" className="h-5 w-5 text-green" fill="none" viewBox="0 0 24 24" stroke="currentColor">
+                        <svg xmlns="http://www.w3.org/2000/svg" className="h-5 w-5 text-green" fill="none" viewBox="0 0 24 24" stroke="currentColor" aria-hidden="true" role="img">
                           <path strokeLinecap="round" strokeLinejoin="round" strokeWidth={2} d="M8 7h12m0 0l-4-4m4 4l-4 4m0 6H4m0 0l4 4m-4-4l4-4" />
                         </svg>
                       </div>
