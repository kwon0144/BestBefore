import React, { useEffect, useRef, useState } from 'react';
import { motion } from "framer-motion";
import * as d3 from 'd3';
import { geoOrthographic, geoPath, GeoPermissibleObjects } from 'd3-geo';
import { feature } from 'topojson-client';
import axios from 'axios';
import { config } from '@/config';
import { Slider, Select, SelectItem } from "@heroui/react";

// Import interfaces and hooks
import { 
  GlobalImpactProps, 
  CountryData, 
  GlobalWasteData, 
  YearlyCountryData, 
  CountryYearlyData,
  ApiYearlyResponse, 
  DataAccessor,
  IndicatorConfig
} from '../interfaces/GlobalImpact';
import { useGlobalImpactData, useCountryYearlyData } from '../hooks';

/**
 * GlobalImpact Component
 * 
 * A dynamic interactive globe visualization that displays food waste data
 * across different countries. Users can select indicators, years, and 
 * interact with countries to view detailed data and trends.
 */

// Versor dragging utility functions
// These help with smooth rotation of the globe
const versor = (() => {
  // Convert a position to a quaternion
  function versor(x: number, y: number, z?: number) {
    if (z === undefined) z = 0;
    const quarternion = [0, 0, 0, 1]; // r, i, j, k
    const q0 = Math.cos(x / 2);
    const q1 = Math.sin(x / 2);
    const q2 = Math.cos(y / 2);
    const q3 = Math.sin(y / 2);
    const q4 = Math.cos(z / 2);
    const q5 = Math.sin(z / 2);

    quarternion[0] = q0 * q2 * q4 + q1 * q3 * q5;
    quarternion[1] = q1 * q2 * q4 - q0 * q3 * q5;
    quarternion[2] = q0 * q3 * q4 + q1 * q2 * q5;
    quarternion[3] = q0 * q2 * q5 - q1 * q3 * q4;

    return quarternion;
  }

  // Multiply two quaternions
  versor.multiply = function(a: number[], b: number[]) {
    return [
      a[0] * b[0] - a[1] * b[1] - a[2] * b[2] - a[3] * b[3],
      a[0] * b[1] + a[1] * b[0] + a[2] * b[3] - a[3] * b[2],
      a[0] * b[2] - a[1] * b[3] + a[2] * b[0] + a[3] * b[1],
      a[0] * b[3] + a[1] * b[2] - a[2] * b[1] + a[3] * b[0]
    ];
  };

  // Convert a quaternion to Euler angles
  versor.rotation = function(q: number[]): [number, number, number] {
    return [
      Math.atan2(2 * (q[0] * q[1] + q[2] * q[3]), 1 - 2 * (q[1] * q[1] + q[2] * q[2])) * 180 / Math.PI,
      Math.asin(Math.max(-1, Math.min(1, 2 * (q[0] * q[2] - q[3] * q[1])))) * 180 / Math.PI,
      Math.atan2(2 * (q[0] * q[3] + q[1] * q[2]), 1 - 2 * (q[2] * q[2] + q[3] * q[3])) * 180 / Math.PI
    ];
  };

  return versor;
})();

/**
 * Available indicators for the globe visualization
 * Each indicator has a unique ID, display name, and color scale
 */
const INDICATORS: IndicatorConfig[] = [
  { id: 'total_waste', name: 'Total Waste (tonnes)', colorScale: d3.scaleSequential(d3.interpolateGreens) },
  { id: 'total_economic_loss', name: 'Economic Loss ($B)', colorScale: d3.scaleSequential(d3.interpolateYlOrBr) },
  { id: 'household_waste_percentage', name: 'Household Waste (%)', colorScale: d3.scaleSequential(d3.interpolatePurples) }
];

// Coordinates for China to center the map
const CHINA_COORDINATES = { lat: 35, lon: 105 };

// Coordinates for Australia
const AUSTRALIA_COORDINATES = { lat: -25, lon: 135 };

// Midpoint between China and Australia
const MIDPOINT_COORDINATES = { 
  lat: (CHINA_COORDINATES.lat + AUSTRALIA_COORDINATES.lat) / 2, 
  lon: (CHINA_COORDINATES.lon + AUSTRALIA_COORDINATES.lon) / 2 
};

// Add mock food waste type distribution data for countries
// This interface is no longer used - replaced with FoodWasteItem from API response

// This interface is no longer used - replaced with API data

/**
 * GlobalImpact Component
 * Renders an interactive globe visualization of food waste data worldwide
 */
const GlobalImpact: React.FC<GlobalImpactProps> = ({ setRef }) => {
  // DOM references
  const mapRef = useRef<SVGSVGElement>(null);
  const tooltipRef = useRef<HTMLDivElement>(null);
  const worldDataRef = useRef<any>(null);
  
  // Track selected options
  const [selectedIndicator, setSelectedIndicator] = useState<string>(INDICATORS[0].id);
  const [indicatorName, setIndicatorName] = useState<string>(INDICATORS[0].name);
  const [selectedYear, setSelectedYear] = useState<number>(2024);
  const [selectedCountry, setSelectedCountry] = useState<string | null>(null);
  
  // Keep track of current globe rotation - initially centered between China and Australia
  const rotationRef = useRef<[number, number, number]>([-MIDPOINT_COORDINATES.lon, -MIDPOINT_COORDINATES.lat, 0]);
  
  // Available years for the timeline
  const availableYears = [2018, 2019, 2020, 2021, 2022, 2023, 2024];
  
  // Use custom hooks for data fetching
  const { 
    wasteData, 
    loading: wasteDataLoading, 
    error: wasteDataError,
    usingCache,
    cacheTimestamp
  } = useGlobalImpactData(selectedYear);
  
  const {
    trendData,
    loading: trendDataLoading,
    error: trendDataError,
    fetchCountryData
  } = useCountryYearlyData();
  
  // Local state for yearly data tracking
  const [countryYearlyData, setCountryYearlyData] = useState<CountryYearlyData[]>([]);

  /**
   * Fetch country-specific data when a country is selected
   */
  useEffect(() => {
    if (selectedCountry) {
      fetchCountryData(selectedCountry);
    }
  }, [selectedCountry, fetchCountryData]);

  /**
   * Fetch world map data when waste data changes
   */
  useEffect(() => {
    // Reset selected country when indicator changes
    setSelectedCountry(null);
    
    const fetchWorldMap = async () => {
      if (!wasteData || !mapRef.current) return;
      
      try {
        // Clear any existing map
        d3.select(mapRef.current).selectAll('*').remove();
        
        // Fetch world map data
        const worldResponse = await fetch('https://unpkg.com/world-atlas@2.0.2/countries-110m.json');
        const worldData = await worldResponse.json();
        
        // Render the map with the fetched data
        renderMap(worldData, wasteData);
      } catch (error) {
        console.error("Error fetching world map data:", error);
        
        // Show error message in the map area
        if (mapRef.current) {
          const svg = d3.select(mapRef.current);
          svg.selectAll('*').remove();
          
          svg.append('text')
            .attr('x', mapRef.current.clientWidth / 2)
            .attr('y', 250)
            .attr('text-anchor', 'middle')
            .attr('font-size', '16px')
            .attr('fill', '#666')
            .text('Error loading map data, but country information is available.');
        }
      }
    };

    fetchWorldMap();
  }, [wasteData, selectedIndicator]);

  // This useEffect is now handled by the fetchWorldMap function above

  /**
   * Helper function to safely access data for coloring countries
   * Returns a numeric value for the selected indicator, defaulting to 0 if data is missing
   * 
   * @param countryData - The country data object to extract value from
   * @returns The numeric value for the selected indicator
   */
  const getDataValue = (countryData: CountryData | undefined): number => {
    if (!countryData) return 0;
    
    // Default to 0 if the selected property doesn't exist
    const value = countryData[selectedIndicator as keyof CountryData];
    return typeof value === 'number' ? value : 0;
  };
  
  /**
   * Get country data with special handling for country name variations
   * Performs normalization and lookups for countries with multiple common names
   * 
   * @param countryName - The name of the country to look up
   * @param countries - Array of country data to search in
   * @returns The country data object if found, undefined otherwise
   */
  const getCountryData = (countryName: string, countries: CountryData[]): CountryData | undefined => {
    // Normalize country names
    let normalizedName = countryName.toLowerCase();
    
    // Handle special cases
    if (normalizedName === 'taiwan') {
      return countries.find(c => c.country.toLowerCase() === 'china');
    } else if (normalizedName === 'united states' || normalizedName === 'united states of america') {
      return countries.find(c => c.country.toLowerCase() === 'usa');
    } else if (normalizedName === 'united kingdom') {
      return countries.find(c => c.country.toLowerCase() === 'uk');
    }
    
    // Handle regular case - try to find an exact match
    let countryData = countries.find(c => c.country.toLowerCase() === normalizedName);
    
    // If no exact match found, try a contains match
    if (!countryData) {
      countryData = countries.find(c => 
        normalizedName.includes(c.country.toLowerCase()) || 
        c.country.toLowerCase().includes(normalizedName)
      );
    }
    
    return countryData;
  };

  // Add function to create a trend chart for a country
  const createTrendChart = (countryName: string, width: number = 250, height: number = 120) => {
    // Get country data from our trend data
    const countryData = trendData[countryName];
    
    // If we don't have data yet and it's the selected country (still loading)
    if ((!countryData || Object.keys(countryData).length === 0) && selectedCountry === countryName) {
      return `<p class="text-sm text-gray-600">Loading historical data...</p>`;
    }
    
    // If no data is available
    if (!countryData || Object.keys(countryData).length === 0) {
      return `<p class="text-sm text-gray-600">No historical data available</p>`;
    }
    
    // Determine which data series to show based on selected indicator
    const dataKey = selectedIndicator === 'total_waste' ? 'total_waste' : 
                  (selectedIndicator === 'total_economic_loss' ? 'total_economic_loss' : 'household_waste_percentage');
    
    // Format years and values
    const years = Object.keys(countryData).map(Number).sort((a, b) => a - b);
    const values = years.map(year => {
      const yearData = countryData[year];
      return yearData && yearData[dataKey] !== undefined 
        ? Number(yearData[dataKey]) 
        : 0;
    });
    
    if (values.every(v => v === 0)) {
      return `<p class="text-sm text-gray-600">No historical ${dataKey.replace('_', ' ')} data available</p>`;
    }
    
    // Set margins
    const margin = { top: 10, right: 20, bottom: 30, left: 40 };
    const innerWidth = width - margin.left - margin.right;
    const innerHeight = height - margin.top - margin.bottom;
    
    // Set scales
    const xScale = d3.scaleLinear()
      .domain([years[0] || 2018, years[years.length - 1] || 2024])
      .range([0, innerWidth]);
      
    const minValue = Math.min(...values);
    const maxValue = Math.max(...values);
    
    // Set y-scale domain with padding (10% below min, 10% above max)
    const yScale = d3.scaleLinear()
      .domain([minValue * 0.9, maxValue * 1.1])
      .range([innerHeight, 0]);
    
    // Create line generator
    const line = d3.line<number>()
      .x((_, i) => xScale(years[i]))
      .y(d => yScale(d))
      .curve(d3.curveMonotoneX); // Smoother curve
    
    // Create SVG
    let svgContent = `<svg width="${width}" height="${height}">`;
    svgContent += `<g transform="translate(${margin.left}, ${margin.top})">`;
    
    // Add x-axis
    svgContent += `<g transform="translate(0, ${innerHeight})" class="x-axis">`;
    years.forEach(year => {
      const xPos = xScale(year);
      svgContent += `
        <g transform="translate(${xPos},0)">
          <line y2="6" stroke="#888" stroke-width="1"></line>
          <text dy="0.71em" y="9" text-anchor="middle" font-size="10" fill="#666">${year}</text>
        </g>
      `;
    });
    svgContent += `</g>`;
    
    // Add y-axis grid lines (subtle)
    const yTicks = yScale.ticks(5);
    svgContent += `<g class="y-grid">`;
    yTicks.forEach(tick => {
      const yPos = yScale(tick);
      svgContent += `
        <line x1="0" y1="${yPos}" x2="${innerWidth}" y2="${yPos}" stroke="#eee" stroke-width="1"></line>
        <text x="-5" y="${yPos}" dy="0.32em" text-anchor="end" font-size="10" fill="#666">
          ${formatYAxisValue(tick, dataKey)}
        </text>
      `;
    });
    svgContent += `</g>`;
    
    // Draw the line with animation
    if (values.length > 1) {
      // Create path data
      const pathData = line(values as any);
      if (pathData) {
        svgContent += `
          <path 
            d="${pathData}" 
            fill="none" 
            stroke="${getColorForIndicator(selectedIndicator)}" 
            stroke-width="3" 
            stroke-dasharray="500 500" 
            stroke-dashoffset="500"
          >
            <animate attributeName="stroke-dashoffset" from="500" to="0" dur="1s" fill="freeze" />
          </path>
        `;
      }
    }
    
    // Add data points with animations
    svgContent += `<g class="data-points">`;
    values.forEach((value, i) => {
      const xPos = xScale(years[i]);
      const yPos = yScale(value);
      const delay = i * 100; // Stagger animation
      
      svgContent += `
        <circle 
          cx="${xPos}" 
          cy="${yPos}" 
          r="0" 
          fill="${getColorForIndicator(selectedIndicator)}" 
          stroke="white" 
          stroke-width="1"
        >
          <animate attributeName="r" from="0" to="5" dur="0.3s" begin="${delay}ms" fill="freeze" />
        </circle>
      `;
    });
    svgContent += `</g>`;
    
    // Close SVG
    svgContent += `</g>`;
    svgContent += `</svg>`;
    
    return svgContent;
  };
  
  // Helper to format y-axis values based on indicator
  const formatYAxisValue = (value: number, dataKey: string): string => {
    if (dataKey === 'total_economic_loss') {
      return `$${value >= 1000 ? (value/1000).toFixed(1) + 'B' : value.toFixed(1) + 'B'}`;
    } else if (dataKey === 'household_waste_percentage') {
      return `${value.toFixed(0)}%`;
    } else {
      // Format large numbers more compactly
      return value >= 1000000 ? `${(value/1000000).toFixed(1)}M` : 
             value >= 1000 ? `${(value/1000).toFixed(0)}K` : value.toFixed(0);
    }
  };
  
  // Get color for trend line based on indicator
  const getColorForIndicator = (indicator: string): string => {
    switch (indicator) {
      case 'total_waste':
        return '#22c55e'; // Green
      case 'total_economic_loss':
        return '#f59e0b'; // Amber
      case 'household_waste_percentage':
        return '#8b5cf6'; // Purple
      default:
        return '#3b82f6'; // Blue
    }
  };

  // Update the updateInstructionFrame function to remove pie chart
  const updateInstructionFrame = (countryName: string | null, countryData: CountryData | undefined = undefined) => {
    const instructionFrame = document.getElementById('map-instruction-frame');
    if (!instructionFrame) return;
    
    // If no country is selected/hovered, show instructions
    if (!countryName) {
      instructionFrame.innerHTML = `
         <h3 class="text-xl font-semibold text-darkgreen mb-4 flex items-center">
           <svg xmlns="http://www.w3.org/2000/svg" class="h-6 w-6 mr-2 text-green" fill="none" viewBox="0 0 24 24" stroke="currentColor">
             <path stroke-linecap="round" stroke-linejoin="round" stroke-width="2" d="M9 20l-5.447-2.724A1 1 0 013 16.382V5.618a1 1 0 011.447-.894L9 7m0 13l6-3m-6 3V7m6 10l4.553 2.276A1 1 0 0021 18.382V7.618a1 1 0 00-.553-.894L15 4m0 13V4m0 0L9 7" />
           </svg>
           Map Instructions
         </h3>
         
         <div class="space-y-4 mt-6">
           <div class="flex items-start p-3 rounded-lg bg-gray-50 backdrop-blur-sm shadow-sm transition-all duration-200 hover:shadow-md">
             <div class="flex-shrink-0 bg-green/10 p-2 rounded-full mr-3">
               <svg xmlns="http://www.w3.org/2000/svg" class="h-5 w-5 text-green" fill="none" viewBox="0 0 24 24" stroke="currentColor">
                 <path stroke-linecap="round" stroke-linejoin="round" stroke-width="2" d="M15 15l-2 5L9 9l11 4-5 2zm0 0l5 5M7.188 2.239l.777 2.897M5.136 7.965l-2.898-.777M13.95 4.05l-2.122 2.122m-5.657 5.656l-2.12 2.122" />
               </svg>
             </div>
             <div>
               <h4 class="font-medium text-darkgreen">Hover to Explore</h4>
               <p class="text-sm text-gray-600 mt-1">
                 Move your cursor over any country to instantly reveal detailed food waste statistics.
               </p>
             </div>
           </div>
           
           <div class="flex items-start p-3 rounded-lg bg-gray-50 backdrop-blur-sm shadow-sm transition-all duration-200 hover:shadow-md">
             <div class="flex-shrink-0 bg-green/10 p-2 rounded-full mr-3">
               <svg xmlns="http://www.w3.org/2000/svg" class="h-5 w-5 text-green" fill="none" viewBox="0 0 24 24" stroke="currentColor">
                 <path stroke-linecap="round" stroke-linejoin="round" stroke-width="2" d="M15 12a3 3 0 11-6 0 3 3 0 016 0z" />
                 <path stroke-linecap="round" stroke-linejoin="round" stroke-width="2" d="M2.458 12C3.732 7.943 7.523 5 12 5c4.478 0 8.268 2.943 9.542 7-1.274 4.057-5.064 7-9.542 7-4.477 0-8.268-2.943-9.542-7z" />
               </svg>
             </div>
             <div>
               <h4 class="font-medium text-darkgreen">Click to Focus</h4>
               <p class="text-sm text-gray-600 mt-1">
                 Click on any country to pin its information and keep it in view while you explore the map.
               </p>
             </div>
           </div>
           
           <div class="flex items-start p-3 rounded-lg bg-gray-50 backdrop-blur-sm shadow-sm transition-all duration-200 hover:shadow-md">
             <div class="flex-shrink-0 bg-green/10 p-2 rounded-full mr-3">
               <svg xmlns="http://www.w3.org/2000/svg" class="h-5 w-5 text-green" fill="none" viewBox="0 0 24 24" stroke="currentColor">
                 <path stroke-linecap="round" stroke-linejoin="round" stroke-width="2" d="M8 7h12m0 0l-4-4m4 4l-4 4m0 6H4m0 0l4 4m-4-4l4-4" />
               </svg>
             </div>
             <div>
               <h4 class="font-medium text-darkgreen">Drag to Rotate</h4>
               <p class="text-sm text-gray-600 mt-1">
                 Click and drag anywhere on the globe to rotate and discover food waste data from every region.
               </p>
             </div>
           </div>
         </div>
      `;
      return;
    }
    
    // Create close button HTML if country is clicked (selected)
    const closeButtonHtml = selectedCountry === countryName ? 
      `<button id="close-country-info" aria-label="Close country information" class="absolute top-2 right-2 text-gray-500 hover:text-gray-700 transition-colors duration-200 z-10">
        <svg xmlns="http://www.w3.org/2000/svg" width="16" height="16" fill="currentColor" viewBox="0 0 16 16" aria-hidden="true">
          <path d="M4.646 4.646a.5.5 0 0 1 .708 0L8 7.293l2.646-2.647a.5.5 0 0 1 .708.708L8.707 8l2.647 2.646a.5.5 0 0 1-.708.708L8 8.707l-2.646 2.647a.5.5 0 0 1-.708-.708L7.293 8 4.646 5.354a.5.5 0 0 1 0-.708z"/>
        </svg>
      </button>` : '';
    
    // If country has no data
    if (!countryData) {
      instructionFrame.innerHTML = `
        <div class="relative">
          ${closeButtonHtml}
          <h3 class="text-xl font-semibold text-darkgreen mb-2 flex items-center">
            <svg xmlns="http://www.w3.org/2000/svg" class="h-6 w-6 mr-2 text-green" fill="none" viewBox="0 0 24 24" stroke="currentColor">
              <path stroke-linecap="round" stroke-linejoin="round" stroke-width="2" d="M17.657 16.657L13.414 20.9a1.998 1.998 0 01-2.827 0l-4.244-4.243a8 8 0 1111.314 0z" />
              <path stroke-linecap="round" stroke-linejoin="round" stroke-width="2" d="M15 11a3 3 0 11-6 0 3 3 0 016 0z" />
            </svg>
            ${countryName}
          </h3>
          <div class="p-5 bg-white/80 backdrop-blur-sm rounded-xl text-center animate-fade-in shadow-md">
            <div class="bg-gray-50 rounded-full p-4 w-16 h-16 mx-auto mb-3 flex items-center justify-center">
              <svg xmlns="http://www.w3.org/2000/svg" class="h-8 w-8 text-gray-400" fill="none" viewBox="0 0 24 24" stroke="currentColor">
                <path stroke-linecap="round" stroke-linejoin="round" stroke-width="2" d="M13 16h-1v-4h-1m1-4h.01M21 12a9 9 0 11-18 0 9 9 0 0118 0z" />
              </svg>
            </div>
            <p class="text-gray-700 font-medium">No data available for ${countryName}</p>
            <p class="text-sm text-gray-500 mt-2">Try selecting another country or changing the year.</p>
          </div>
        </div>
      `;
    } else {
      // Get colors and highlighting classes for indicators
      const wasteHighlight = selectedCountry === countryName && selectedIndicator === 'total_waste';
      const economicHighlight = selectedCountry === countryName && selectedIndicator === 'total_economic_loss';
      const householdHighlight = selectedCountry === countryName && selectedIndicator === 'household_waste_percentage';
      const wasteData = countryData.total_waste ? countryData.total_waste.toLocaleString() : 'N/A';
      const economicData = `$${(countryData.total_economic_loss/1000).toFixed(2)}B`;
      const householdData = `${countryData.household_waste_percentage}%`;
      const costData = `$${countryData.annual_cost_per_household.toFixed(2)}`;
      
<<<<<<< HEAD
      // If this is a hover (not selected), show only the prompt for trend data
      if (selectedCountry !== countryName) {
        instructionFrame.innerHTML = `
          <div class="relative animate-fade-in">
            <div class="flex items-center mb-4 pr-7">
              <h3 class="text-xl font-semibold text-darkgreen">${countryName}</h3>
              <div class="text-xs text-gray-500 ml-auto">Data for ${selectedYear}</div>
            </div>
            <div class="bg-gray-50 rounded-lg p-4 mb-4">
              <div class="grid grid-cols-2 gap-4">
                <div class="col-span-2 ${wasteHighlight ? 'bg-white rounded-md p-3 shadow-sm' : ''}">
                  <span class="text-xs uppercase tracking-wide ${wasteHighlight ? 'text-green-800 font-medium' : 'text-gray-500'}">Total Waste</span>
                  <div class="text-lg ${wasteHighlight ? 'font-bold text-green-600' : 'text-gray-700'}">${wasteData} tonnes</div>
                </div>
                <div class="${economicHighlight ? 'bg-white rounded-md p-3 shadow-sm' : ''}">
                  <span class="text-xs uppercase tracking-wide ${economicHighlight ? 'text-amber-800 font-medium' : 'text-gray-500'}">Economic Loss</span>
                  <div class="text-lg ${economicHighlight ? 'font-bold text-amber-600' : 'text-gray-700'}">${economicData}</div>
                </div>
                <div class="${householdHighlight ? 'bg-white rounded-md p-3 shadow-sm' : ''}">
                  <span class="text-xs uppercase tracking-wide ${householdHighlight ? 'text-purple-800 font-medium' : 'text-gray-500'}">Household Waste</span>
                  <div class="text-lg ${householdHighlight ? 'font-bold text-purple-600' : 'text-gray-700'}">${householdData}</div>
                </div>
                <div class="col-span-2 mt-2">
                  <span class="text-xs uppercase tracking-wide text-gray-500">Annual Cost per Household</span>
                  <div class="text-lg text-gray-700 font-medium">${costData}</div>
=======
      // Show country data with close button if clicked - improved UIUX layout
      instructionFrame.innerHTML = `
        <div class="relative animate-fade-in">
          ${closeButtonHtml}
          
          <!-- Country Header with Map Pin Icon -->
          <div class="flex items-center mb-6">
            <div class="flex items-center">
              <div class="bg-green/10 p-2 rounded-full mr-3">
                <svg xmlns="http://www.w3.org/2000/svg" class="h-6 w-6 text-green" fill="none" viewBox="0 0 24 24" stroke="currentColor">
                  <path stroke-linecap="round" stroke-linejoin="round" stroke-width="2" d="M17.657 16.657L13.414 20.9a1.998 1.998 0 01-2.827 0l-4.244-4.243a8 8 0 1111.314 0z" />
                  <path stroke-linecap="round" stroke-linejoin="round" stroke-width="2" d="M15 11a3 3 0 11-6 0 3 3 0 016 0z" />
                </svg>
              </div>
              <h3 class="text-xl font-semibold text-darkgreen">${countryName}</h3>
            </div>
            <div class="ml-auto px-3 py-1 bg-green/10 rounded-full text-xs font-medium text-green">Data for ${selectedYear}</div>
          </div>
          
          <!-- Statistics Cards -->
          <div class="space-y-4 mb-6">
            <!-- Total Waste Card -->
            <div class="${wasteHighlight ? 'bg-green/10' : 'bg-green/10'} backdrop-blur-sm rounded-xl p-4 transition-all duration-300 ${wasteHighlight ? 'ring-2 ring-green shadow-md transform scale-[1.02]' : 'shadow-sm'} overflow-hidden relative">
              ${wasteHighlight ? `<div class="absolute top-0 left-0 w-1 h-full bg-green"></div>` : ''}
              <div class="flex items-start">
                <div class="flex-grow">
                  <div class="flex items-center">
                    <span class="text-xs uppercase tracking-wide ${wasteHighlight ? 'text-darkgreen font-bold' : 'text-darkgreen font-medium'}">Total Waste</span>
                  </div>
                  <div class="text-lg ${wasteHighlight ? 'font-bold text-darkgreen' : 'text-darkgreen font-medium'} mt-1">${wasteData} tonnes</div>
                </div>
              </div>
            </div>
            
            <!-- Economic Loss and Household Waste Cards-->
            <div class="grid grid-cols-2 gap-4">
              <!-- Economic Loss Card -->
              <div class="${economicHighlight ? 'bg-amber-50' : 'bg-amber-50/70'} backdrop-blur-sm rounded-xl p-4 transition-all duration-300 ${economicHighlight ? 'ring-2 ring-amber-500 shadow-md transform scale-[1.02]' : 'shadow-sm'} overflow-hidden relative h-full">
                ${economicHighlight ? `<div class="absolute top-0 left-0 w-1 h-full bg-amber-500"></div>` : ''}
                <div class="flex items-start">
                  <div class="flex-grow">
                    <div class="flex items-center flex-wrap">
                      <span class="text-xs uppercase tracking-wide ${economicHighlight ? 'text-amber-800 font-bold' : 'font-medium text-amber-700'} mr-1">Economic Loss</span>
                    </div>
                    <div class="text-lg ${economicHighlight ? 'font-bold text-amber-700' : 'font-medium text-amber-700'} mt-1">${economicData}</div>
                  </div>
                </div>
              </div>
              
              <!-- Household Waste Card -->
              <div class="${householdHighlight ? 'bg-purple-50' : 'bg-purple-50/70'} backdrop-blur-sm rounded-xl p-4 transition-all duration-300 ${householdHighlight ? 'ring-2 ring-purple-500 shadow-md transform scale-[1.02]' : 'shadow-sm'} overflow-hidden relative h-full">
                ${householdHighlight ? `<div class="absolute top-0 left-0 w-1 h-full bg-purple-500"></div>` : ''}
                <div class="flex items-start">
                  <div class="flex-grow">
                    <div class="flex items-center flex-wrap">
                      <span class="text-xs uppercase tracking-wide ${householdHighlight ? 'text-purple-800 font-bold' : 'font-medium text-purple-700'} mr-1">Household Waste</span>
                    </div>
                    <div class="text-lg ${householdHighlight ? 'font-bold text-purple-700' : 'font-medium text-purple-700'} mt-1">${householdData}</div>
                  </div>
                </div>
              </div>
            </div>
            
            <!-- Annual Cost Card -->
            <div class="bg-blue-50/70 backdrop-blur-sm rounded-xl p-4 shadow-sm overflow-hidden">
              <div class="flex items-start">
                <div class="flex-grow">
                  <span class="text-xs uppercase tracking-wide text-blue-700 font-medium">Annual Cost per Household</span>
                  <div class="text-lg text-blue-700 font-medium mt-1">${costData}</div>
>>>>>>> 3bdf4551
                </div>
              </div>
            </div>
            <div class="bg-white border border-gray-100 rounded-lg p-4">
              <div class="text-sm font-medium text-gray-700 mb-2">Historical Trend</div>
              <div class="text-gray-500 italic">Click to show the trend data</div>
            </div>
          </div>
<<<<<<< HEAD
        `;
      } else {
        // Show country data with trend chart if selected
        const trendChartHtml = createTrendChart(countryName);
        instructionFrame.innerHTML = `
          <div class="relative animate-fade-in">
            ${closeButtonHtml}
            <div class="flex items-center mb-4 pr-7">
              <h3 class="text-xl font-semibold text-darkgreen">${countryName}</h3>
              <div class="text-xs text-gray-500 ml-auto">Data for ${selectedYear}</div>
            </div>
            <div class="bg-gray-50 rounded-lg p-4 mb-4">
              <div class="grid grid-cols-2 gap-4">
                <div class="col-span-2 ${wasteHighlight ? 'bg-white rounded-md p-3 shadow-sm' : ''}">
                  <span class="text-xs uppercase tracking-wide ${wasteHighlight ? 'text-green-800 font-medium' : 'text-gray-500'}">Total Waste</span>
                  <div class="text-lg ${wasteHighlight ? 'font-bold text-green-600' : 'text-gray-700'}">${wasteData} tonnes</div>
                </div>
                <div class="${economicHighlight ? 'bg-white rounded-md p-3 shadow-sm' : ''}">
                  <span class="text-xs uppercase tracking-wide ${economicHighlight ? 'text-amber-800 font-medium' : 'text-gray-500'}">Economic Loss</span>
                  <div class="text-lg ${economicHighlight ? 'font-bold text-amber-600' : 'text-gray-700'}">${economicData}</div>
                </div>
                <div class="${householdHighlight ? 'bg-white rounded-md p-3 shadow-sm' : ''}">
                  <span class="text-xs uppercase tracking-wide ${householdHighlight ? 'text-purple-800 font-medium' : 'text-gray-500'}">Household Waste</span>
                  <div class="text-lg ${householdHighlight ? 'font-bold text-purple-600' : 'text-gray-700'}">${householdData}</div>
                </div>
                <div class="col-span-2 mt-2">
                  <span class="text-xs uppercase tracking-wide text-gray-500">Annual Cost per Household</span>
                  <div class="text-lg text-gray-700 font-medium">${costData}</div>
                </div>
              </div>
            </div>
            <div class="bg-white border border-gray-100 rounded-lg p-4">
              <div class="text-sm font-medium text-gray-700 mb-2">Historical Trend</div>
=======
          
          <!-- Historical Trend Section with Improved Design -->
          <div class="bg-white/80 backdrop-blur-sm rounded-xl p-4 shadow-md">
            <div class="flex items-center mb-3">
              <svg xmlns="http://www.w3.org/2000/svg" class="h-5 w-5 text-darkgreen mr-2" fill="none" viewBox="0 0 24 24" stroke="currentColor">
                <path stroke-linecap="round" stroke-linejoin="round" stroke-width="2" d="M9 19v-6a2 2 0 00-2-2H5a2 2 0 00-2 2v6a2 2 0 002 2h2a2 2 0 002-2zm0 0V9a2 2 0 012-2h2a2 2 0 012 2v10m-6 0a2 2 0 002 2h2a2 2 0 002-2m0 0V5a2 2 0 012-2h2a2 2 0 012 2v14a2 2 0 01-2 2h-2a2 2 0 01-2-2z" />
              </svg>
              <div class="text-sm font-medium text-darkgreen">Historical Trend</div>
            </div>
            <div class="mt-1 overflow-hidden">
>>>>>>> 3bdf4551
              ${trendChartHtml}
            </div>
          </div>
        `;
      }
    }
    
    // Add event listener to close button
    const closeButton = document.getElementById('close-country-info');
    if (closeButton) {
      closeButton.addEventListener('click', (e) => {
        e.stopPropagation();
        setSelectedCountry(null);
        updateInstructionFrame(null);
      });
    }
  };

  const renderMap = (worldData: any, wasteData: GlobalWasteData) => {
    if (!mapRef.current || !wasteData || !wasteData.countries || wasteData.countries.length === 0) {
      // Handle case where waste data isn't available yet
      if (mapRef.current) {
        const svg = d3.select(mapRef.current);
        svg.selectAll('*').remove();
        
        svg.append('text')
          .attr('x', mapRef.current.clientWidth / 2)
          .attr('y', 250)
          .attr('text-anchor', 'middle')
          .attr('font-size', '16px')
          .attr('fill', '#666')
          .text(`Loading data or no data available for ${selectedYear}...`);
      }
      return;
    }

    // Save world data for re-renders
    worldDataRef.current = worldData;

    const width = mapRef.current.clientWidth;
    
    // Keep the large radius for the globe
    const radius = Math.min(width, 650) / 2 * 0.85; // Calculate radius first
    
    // Calculate required height to fit full globe when positioned at top
    // We need at least enough space for the diameter (2*radius) plus some padding
    const height = 2 * radius + 100; // Add padding at bottom
    
    // Setup SVG with calculated height to ensure full globe visibility
    const svg = d3.select(mapRef.current)
      .attr('width', width)
      .attr('height', height);
    
    // Clear existing content
    svg.selectAll('*').remove();
    
    // Keep horizontal center but position the globe so its top aligns with the container top
    const globeX = width / 2;
    // Position globe so its top sits at the top edge of the visible area
    const globeY = radius + 30; // Center is radius distance from top + small padding
    
    console.log("Globe dimensions:", {width, height, radius, globeX, globeY});
    
    // Create a group for the globe
    const globeGroup = svg.append('g')
      .attr('class', 'globe-group')
      .attr('transform', `translate(${globeX}, ${globeY})`);
    
    // Change background to a deeper blue for oceans
    globeGroup.append('circle')
      .attr('class', 'globe-background')
      .attr('cx', 0)
      .attr('cy', 0)
      .attr('r', radius)
      .attr('fill', '#D6EFFF')  // Lighter blue for better contrast
      .attr('stroke', '#ccc')
      .attr('stroke-width', 0.5);
      
    // Create a glow filter for dragging effect
    const defs = globeGroup.append("defs");
    
    // Define a filter for the glow effect
    const glowFilter = defs.append("filter")
      .attr("id", "glow-effect")
      .attr("width", "300%")
      .attr("height", "300%")
      .attr("x", "-100%")
      .attr("y", "-100%");
      
    // Add a blur to create the glow
    glowFilter.append("feGaussianBlur")
      .attr("stdDeviation", "6")
      .attr("result", "blur");
      
    // Enhance the glow with a bright overlay
    glowFilter.append("feFlood")
      .attr("flood-color", "#4dabf5")
      .attr("result", "color");
    
    glowFilter.append("feComposite")
      .attr("in", "color")
      .attr("in2", "blur")
      .attr("operator", "in")
      .attr("result", "glow");
      
    // Merge the glow with the original
    const feMerge = glowFilter.append("feMerge");
    feMerge.append("feMergeNode").attr("in", "glow");
    feMerge.append("feMergeNode").attr("in", "SourceGraphic");
    
    // Track zoom level
    let currentScale = radius;
    const defaultScale = radius;
    const zoomedScale = radius * 1.2; // 20% zoom when clicking a country

    // Create orthographic projection centered on China
    const projection = geoOrthographic()
      .scale(radius)
      .translate([0, 0])
      .rotate(rotationRef.current);
      
    const pathGenerator = geoPath().projection(projection);
    
    // Create countries from topojson
    const countries = feature(worldData, worldData.objects.countries) as any;
    
    // Find indicator settings
    const selectedIndicatorObj = INDICATORS.find(ind => ind.id === selectedIndicator);
    if (!selectedIndicatorObj) return;
    
    // Create color scale
    const colorScale = selectedIndicatorObj.colorScale;
    
    // Get max value for the selected indicator
    const maxValue = d3.max(wasteData.countries, d => getDataValue(d)) || 0;
    
    colorScale.domain([0, maxValue]);
    
    // Create an info panel on the right side
    const infoPanel = svg.append('g')
      .attr('class', 'info-panel')
      .attr('transform', `translate(${width * 0.65}, ${height / 2 - 100})`)
      .style('opacity', 0);
      
    // Add background for the info panel
    infoPanel.append('rect')
      .attr('x', -10)
      .attr('y', -10)
      .attr('width', width * 0.3)
      .attr('height', 350) // Increased height to accommodate the trend chart
      .attr('rx', 8)
      .attr('fill', 'rgba(255, 255, 255, 0.9)')
      .attr('stroke', '#ccc')
      .attr('stroke-width', 1);
      
    // Add title to info panel
    const infoTitle = infoPanel.append('text')
      .attr('class', 'info-title')
      .attr('x', 0)
      .attr('y', 15)
      .attr('font-size', '18px')
      .attr('font-weight', 'bold')
      .attr('fill', '#333');
      
    // Add content lines to info panel
    const totalWasteText = infoPanel.append('text')
      .attr('class', 'info-content')
      .attr('x', 0)
      .attr('y', 50)
      .attr('font-size', '14px')
      .attr('fill', '#333');
      
    const economicLossText = infoPanel.append('text')
      .attr('class', 'info-content')
      .attr('x', 0)
      .attr('y', 80)
      .attr('font-size', '14px')
      .attr('fill', '#333');
      
    const householdWasteText = infoPanel.append('text')
      .attr('class', 'info-content')
      .attr('x', 0)
      .attr('y', 110)
      .attr('font-size', '14px')
      .attr('fill', '#333');
      
    const costPerHouseholdText = infoPanel.append('text')
      .attr('class', 'info-content')
      .attr('x', 0)
      .attr('y', 140)
      .attr('font-size', '14px')
      .attr('fill', '#333');
      
    const selectedValueText = infoPanel.append('text')
      .attr('class', 'selected-value')
      .attr('x', 0)
      .attr('y', 180)
      .attr('font-size', '24px')
      .attr('font-weight', 'bold')
      .attr('fill', '#333');
      
    // Add a title for the trend chart
    const trendTitle = infoPanel.append('text')
      .attr('class', 'trend-title')
      .attr('x', 0)
      .attr('y', 210)
      .attr('font-size', '14px')
      .attr('font-weight', 'bold')
      .attr('fill', '#333')
      .text('Historical Trend:');
    
    // Add container for the trend chart
    const trendChartGroup = infoPanel.append('g')
      .attr('class', 'trend-chart')
      .attr('transform', 'translate(0, 220)');
    
    // Update the graticule (grid lines) to be more subtle
    const graticule = d3.geoGraticule();
    
    globeGroup.append('path')
      .datum(graticule() as unknown as GeoPermissibleObjects)
      .attr('class', 'graticule')
      .attr('d', pathGenerator as any)
      .attr('fill', 'none')
      .attr('stroke', '#ddd')  // Lighter color for the grid
      .attr('stroke-width', 0.2);  // Thinner lines
    
    // Function to format the value based on selected indicator
    const formatValue = (value: number): string => {
      if (selectedIndicator === 'total_economic_loss') {
        return `$${(value/1000).toFixed(2)}B`;
      } else if (selectedIndicator === 'household_waste_percentage') {
        return `${value.toFixed(1)}%`;
      } else {
        return `${value.toLocaleString()} tonnes`;
      }
    };
    
    // Update country mouseover handler with animations
    globeGroup.selectAll('.country')
      .data(countries.features)
      .enter()
      .append('path')
      .attr('class', (d: any) => {
        const countryName = d.properties.name;
        return `country ${selectedCountry === countryName ? 'selected-country' : ''}`;
      })
      .attr('d', pathGenerator as any)
      .attr('fill', (d: any) => {
        const countryName = d.properties.name;
        const countryData = getCountryData(countryName, wasteData.countries);
        return countryData ? colorScale(getDataValue(countryData)) : '#ccc';
      })
      .attr('stroke', '#fff')
      .attr('stroke-width', 0.2)
      .attr('cursor', 'pointer')
      .on('mouseover', function(event: MouseEvent, d: any) {
        const countryName = d.properties.name;
        let displayName = countryName;
        
        // Special case for Taiwan, map to China
        if (countryName.toLowerCase() === 'taiwan') {
          displayName = 'China';
        }
        
        const countryData = getCountryData(countryName, wasteData.countries);
        
        // Highlight the country with smooth animation
        d3.select(this)
          .transition()
          .duration(150)
          .attr('stroke', '#333')
          .attr('stroke-width', 1)
          .style('filter', 'drop-shadow(1px 1px 3px rgba(0,0,0,0.3))');
        
        // Hide the tooltip
        if (tooltipRef.current) {
          d3.select(tooltipRef.current).style('display', 'none');
        }
        
        // Only update instruction frame if no country is selected
        if (!selectedCountry) {
          updateInstructionFrame(displayName, countryData);
        }
      })
      .on('mouseout', function() {
        // Reset country highlight with animation, unless it's the selected country
        const isSelected = d3.select(this).classed('selected-country');
        if (!isSelected) {
          d3.select(this)
            .transition()
            .duration(200)
            .attr('stroke', '#4a78a1')
            .attr('stroke-width', 0.2)
            .style('filter', 'none');
        }
        
        // Hide the info panel
        infoPanel.transition()
          .duration(200)
          .style('opacity', 0);
          
        // We don't need to reset to selected country on mouseout
        // because we always update on mouseover now
      })
      .on('click', function(event: MouseEvent, d: any) {
        const countryName = d.properties.name;
        let displayName = countryName;
        
        // Special case for Taiwan
        if (countryName.toLowerCase() === 'taiwan') {
          displayName = 'China';
        }
        
        const countryData = getCountryData(countryName, wasteData.countries);
        
        // Reset previous selected country styling
        d3.selectAll('.country')
          .classed('selected-country', false)
          .transition()
          .duration(200)
          .attr('stroke', '#4a78a1')
          .attr('stroke-width', 0.2)
          .style('filter', 'none');
        
        // Toggle selection - if clicking on already selected country, deselect it
        if (selectedCountry === displayName) {
          setSelectedCountry(null);
          updateInstructionFrame(null);
          
          // Zoom out animation
          d3.transition()
            .duration(500)
            .tween("scale", function() {
              const i = d3.interpolate(currentScale, defaultScale);
              return function(t: number) {
                currentScale = i(t);
                projection.scale(currentScale);
                
                // Update all path elements
                globeGroup.selectAll('path')
                  .attr('d', pathGenerator as any);
              };
            });
        } else {
          // Mark this as selected and apply styling
          d3.select(this)
            .classed('selected-country', true)
            .transition()
            .duration(200)
            .attr('stroke', '#333')
            .attr('stroke-width', 1.5)
            .style('filter', 'drop-shadow(2px 2px 4px rgba(0,0,0,0.4))');
            
          setSelectedCountry(displayName);
          updateInstructionFrame(displayName, countryData);
          
          // Zoom in animation
          d3.transition()
            .duration(500)
            .tween("scale", function() {
              const i = d3.interpolate(currentScale, zoomedScale);
              return function(t: number) {
                currentScale = i(t);
                projection.scale(currentScale);
                
                // Update all path elements
                globeGroup.selectAll('path')
                  .attr('d', pathGenerator as any);
              };
            });
        }
        
        // Prevent event propagation
        event.stopPropagation();
      });

    // Add click handler to the globe background to clear selection
    globeGroup.select('.globe-background')
      .on('click', function() {
        setSelectedCountry(null);
        updateInstructionFrame(null);
        
        // Zoom out animation
        d3.transition()
          .duration(500)
          .tween("scale", function() {
            const i = d3.interpolate(currentScale, defaultScale);
            return function(t: number) {
              currentScale = i(t);
              projection.scale(currentScale);
              
              // Update all path elements
              globeGroup.selectAll('path')
                .attr('d', pathGenerator as any);
            };
          });
      })
      .on('mouseout', function() {
        // When mouse leaves the globe completely, show the default instructions
        if (!selectedCountry) {
          updateInstructionFrame(null);
        }
      });

    // Setup dragging behavior with only horizontal rotation
    let v0: [number, number]; // Mouse position on drag start
    let r0: [number, number, number]; // Projection rotation on drag start
    
    const dragBehavior = d3.drag<SVGSVGElement, unknown>()
      .on('start', function(event) {
        v0 = [event.x, event.y];
        r0 = projection.rotate();
        
        // Add glow effect when dragging starts
        globeGroup.select('.globe-background')
          .transition()
          .duration(300)
          .style("filter", "url(#glow-effect)");
      })
      .on('drag', function(event) {
        if (!v0) return;
        
        const v1: [number, number] = [event.x, event.y];
        // Calculate horizontal and vertical movement
        const dx = (v1[0] - v0[0]) / 4;
        const dy = (v1[1] - v0[1]) / 4;
        
        // Update both longitude (horizontal) and latitude (vertical) rotation
        const newRotation: [number, number, number] = [
          r0[0] + dx,  // Longitude
          r0[1] - dy,  // Latitude - reversed direction for more intuitive control
          r0[2]        // Roll - keep the same
        ];
        
        // Limit the latitude rotation to prevent the globe from flipping
        newRotation[1] = Math.max(-90, Math.min(90, newRotation[1]));
        
        rotationRef.current = newRotation;
        projection.rotate(newRotation);
        
        // Redraw the map with the new rotation
        globeGroup.selectAll('path')
          .attr('d', pathGenerator as any);
      })
      .on('end', function() {
        // Remove glow effect when dragging ends
        globeGroup.select('.globe-background')
          .transition()
          .duration(500)
          .style("filter", null);
      });
      
    svg.call(dragBehavior);

    // Add instructions
    svg.append('text')
      .attr('x', width / 2)
      .attr('y', height - 20)
      .attr('text-anchor', 'middle')
      .attr('font-size', '14px')
      .attr('fill', '#666');
  };

  // Update indicator name whenever selection changes
  useEffect(() => {
    const selectedName = INDICATORS.find(ind => ind.id === selectedIndicator)?.name || '';
    setIndicatorName(selectedName);
    
    // If a country is currently selected, refresh its detailed frame to reflect the new indicator
    if (selectedCountry) {
      const countryData = wasteData?.countries.find(
        c => c.country.toLowerCase() === selectedCountry.toLowerCase() ||
           (selectedCountry.toLowerCase() === 'usa' && c.country.toLowerCase() === 'usa') ||
           (selectedCountry.toLowerCase() === 'uk' && c.country.toLowerCase() === 'uk')
      );
      
      if (countryData) {
        updateInstructionFrame(selectedCountry, countryData);
      }
    }
  }, [selectedIndicator, wasteData]);

  // Re-render with rotation when indicator changes
  useEffect(() => {
    if (wasteData && worldDataRef.current && mapRef.current) {
      renderMap(worldDataRef.current, wasteData);
    }
  }, [selectedIndicator, wasteData]);

  // Update effect to re-render when selected country changes
  useEffect(() => {
    if (wasteData && worldDataRef.current && mapRef.current) {
      renderMap(worldDataRef.current, wasteData);
    }
  }, [selectedIndicator, wasteData, selectedCountry]);

  /**
   * Reset selected country when year changes
   */
  useEffect(() => {
    setSelectedCountry(null);
  }, [selectedYear]);

  // Add this useEffect to update the instruction frame when trendData or selectedCountry changes
  useEffect(() => {
    if (selectedCountry) {
      // Find the country data for the selected country
      const countryData = wasteData?.countries.find(
        c => c.country.toLowerCase() === selectedCountry.toLowerCase() ||
          (selectedCountry.toLowerCase() === 'usa' && c.country.toLowerCase() === 'usa') ||
          (selectedCountry.toLowerCase() === 'uk' && c.country.toLowerCase() === 'uk')
      );
      updateInstructionFrame(selectedCountry, countryData);
    }
    // Only run when trendData or selectedCountry changes
    // eslint-disable-next-line react-hooks/exhaustive-deps
  }, [trendData, selectedCountry]);

  return (
    <>
      <motion.div 
        ref={setRef}
        id="around-world"
        className="flex flex-col md:flex-row items-center"
        initial={{ opacity: 0 }}
        whileInView={{ opacity: 1 }}
        viewport={{ once: false, amount: 0.3 }}
        transition={{ duration: 0.5 }}
      >
        <div className="w-full space-y-2">
          <motion.div 
            className="w-3/5 h-12 md:h-24 bg-darkgreen overflow-hidden"
            initial={{ width: 0 }}
            whileInView={{ 
              width: "60%",
              transition: { duration: 0.8 }
            }}
            viewport={{ once: false, amount: 0.3 }}
          ></motion.div>
          <div className="w-full flex flex-row items-center gap-4 md:gap-12">
            <motion.div 
              className="w-1/5 h-12 md:h-24 bg-darkgreen overflow-hidden"
              initial={{ width: 0 }}
              whileInView={{ 
                width: "20%",
                transition: { duration: 0.8, delay: 0.2 }
              }}
              viewport={{ once: false, amount: 0.3 }}
            ></motion.div>
            <motion.h2 
              className="text-4xl sm:text-5xl md:text-7xl lg:text-8xl xl:text-9xl font-black text-darkgreen tracking-tight"
              initial={{ opacity: 0, x: 50 }}
              whileInView={{ 
                opacity: 1,
                x: 0,
                transition: {
                  duration: 0.8,
                  delay: 0.4
                }
              }}
              viewport={{ once: false, amount: 0.3 }}
            >
              Around the World
            </motion.h2> 
          </div>
          <motion.div 
            className="w-3/5 h-12 md:h-24 bg-darkgreen overflow-hidden"
            initial={{ width: 0 }}
            whileInView={{ 
              width: "60%",
              transition: { duration: 0.8, delay: 0.6 }
            }}
            viewport={{ once: false, amount: 0.3 }}
          ></motion.div>  
        </div>
      </motion.div>

      {/* Map Section */}
      <div className="py-16 md:py-20">
        <div className="max-w-6xl mx-auto px-4 sm:px-6 lg:px-8">
          <h2 className="text-2xl md:text-4xl font-bold text-darkgreen mb-2 md:mb-4 text-left">
            <span className="bg-green text-white px-4 py-2 inline-block mr-1">Australia</span> ranks in the <span className="bg-green text-white px-4 py-2 inline-block mr-1">Top 20 Countries</span> for Food Waste <sup className="text-sm font-bold align-super ml-2">5</sup>
          </h2>
          <p className="text-xl font-bold text-gray-700 mb-4 md:mb-12 text-left">
            Food waste is a global issue with varying impacts across different regions.
          </p>
          
          <div className="bg-green/10 px-10 py-8 rounded-lg">
          <div className="mb-2 flex flex-wrap items-center justify-between">
            <div className="text-xl font-bold text-darkgreen text-left mb-1 md:mb-0 flex items-center">
              Global Food Waste {selectedYear}: {indicatorName}
            </div>
            
            <div className="w-full md:w-1/3">
              <label className="block text-sm font-medium text-gray-700 mb-1 mt-2">Select Indicator</label>
              <Select
                aria-label="Select indicator type"
                selectedKeys={[selectedIndicator]}
                onSelectionChange={(keys) => {
                  const selectedKey = Array.from(keys)[0] as string;
                  setSelectedIndicator(selectedKey);
                  const newName = INDICATORS.find(ind => ind.id === selectedKey)?.name || '';
                  setIndicatorName(newName);
                }}
                className="w-full"
                classNames={{
                  trigger: "bg-white min-h-[48px] border-1",
                  value: "text-sm",
                }}
              >
                {INDICATORS.map(indicator => (
                  <SelectItem key={indicator.id}>
                    {indicator.name}
                  </SelectItem>
                ))}
              </Select>
            </div>
          </div>
          
          <div className="mb-4 flex justify-end">
            <div className="w-full md:w-1/3">
              <div className="flex items-center justify-between text-sm text-gray-500 mb-1 mt-2">
                <span>2018</span>
                <span>2024</span>
              </div>
              <Slider
                className="w-full cursor-pointer"
                color="primary"
                defaultValue={availableYears.length - 1}
                minValue={0}
                maxValue={availableYears.length - 1}
                step={1}
                aria-label="Select year"
                aria-valuemin={2018}
                aria-valuemax={2024}
                aria-valuenow={selectedYear}
                onChange={(value: number | number[]) => {
                  const numericValue = Array.isArray(value) ? value[0] : value;
                  const year = availableYears[numericValue];
                  setSelectedYear(year);
                }}
              />
            </div>
          </div>
          
          <div className="flex flex-col md:flex-row gap-4">
            <div className="w-full md:w-2/3 relative">
              <svg ref={mapRef} className="w-full h-[400px] md:h-[600px]" />
              <div 
                ref={tooltipRef} 
                className="absolute hidden bg-white p-2 rounded shadow-lg border border-gray-200 text-sm z-10 pointer-events-none"
              />
            </div>
            
            <div className="w-full md:w-1/3">
              <div className="border-0 rounded-xl p-5 bg-gray-100 shadow-md h-full relative overflow-y-auto md:max-h-[610px] mt-4">
                <div id="map-instruction-frame">
                  <h3 className="text-xl font-semibold text-darkgreen mb-4 flex items-center">
                    <svg xmlns="http://www.w3.org/2000/svg" className="h-6 w-6 mr-2 text-green" fill="none" viewBox="0 0 24 24" stroke="currentColor">
                      <path strokeLinecap="round" strokeLinejoin="round" strokeWidth={2} d="M9 20l-5.447-2.724A1 1 0 013 16.382V5.618a1 1 0 011.447-.894L9 7m0 13l6-3m-6 3V7m6 10l4.553 2.276A1 1 0 0021 18.382V7.618a1 1 0 00-.553-.894L15 4m0 13V4m0 0L9 7" />
                    </svg>
                    Map Instructions
                  </h3>
                  
                  <div className="space-y-4 mt-6">
                    <div className="flex items-start p-3 rounded-lg bg-gray-50 backdrop-blur-sm shadow-sm transition-all duration-200 hover:shadow-md">
                      <div className="flex-shrink-0 bg-green/10 p-2 rounded-full mr-3">
                        <svg xmlns="http://www.w3.org/2000/svg" className="h-5 w-5 text-green" fill="none" viewBox="0 0 24 24" stroke="currentColor">
                          <path strokeLinecap="round" strokeLinejoin="round" strokeWidth={2} d="M15 15l-2 5L9 9l11 4-5 2zm0 0l5 5M7.188 2.239l.777 2.897M5.136 7.965l-2.898-.777M13.95 4.05l-2.122 2.122m-5.657 5.656l-2.12 2.122" />
                        </svg>
                      </div>
                      <div>
                        <h4 className="font-medium text-darkgreen">Hover to Explore</h4>
                        <p className="text-sm text-gray-600 mt-1">
                          Move your cursor over any country to instantly reveal detailed food waste statistics.
                        </p>
                      </div>
                    </div>
                    
                    <div className="flex items-start p-3 rounded-lg bg-gray-50 backdrop-blur-sm shadow-sm transition-all duration-200 hover:shadow-md">
                      <div className="flex-shrink-0 bg-green/10 p-2 rounded-full mr-3">
                        <svg xmlns="http://www.w3.org/2000/svg" className="h-5 w-5 text-green" fill="none" viewBox="0 0 24 24" stroke="currentColor">
                          <path strokeLinecap="round" strokeLinejoin="round" strokeWidth={2} d="M15 12a3 3 0 11-6 0 3 3 0 016 0z" />
                          <path strokeLinecap="round" strokeLinejoin="round" strokeWidth={2} d="M2.458 12C3.732 7.943 7.523 5 12 5c4.478 0 8.268 2.943 9.542 7-1.274 4.057-5.064 7-9.542 7-4.477 0-8.268-2.943-9.542-7z" />
                        </svg>
                      </div>
                      <div>
                        <h4 className="font-medium text-darkgreen">Click to Focus</h4>
                        <p className="text-sm text-gray-600 mt-1">
                          Click on any country to pin its information and keep it in view while you explore the map.
                        </p>
                      </div>
                    </div>
                    
                    <div className="flex items-start p-3 rounded-lg bg-gray-50 backdrop-blur-sm shadow-sm transition-all duration-200 hover:shadow-md">
                      <div className="flex-shrink-0 bg-green/10 p-2 rounded-full mr-3">
                        <svg xmlns="http://www.w3.org/2000/svg" className="h-5 w-5 text-green" fill="none" viewBox="0 0 24 24" stroke="currentColor">
                          <path strokeLinecap="round" strokeLinejoin="round" strokeWidth={2} d="M8 7h12m0 0l-4-4m4 4l-4 4m0 6H4m0 0l4 4m-4-4l4-4" />
                        </svg>
                      </div>
                      <div>
                        <h4 className="font-medium text-darkgreen">Drag to Rotate</h4>
                        <p className="text-sm text-gray-600 mt-1">
                          Click and drag anywhere on the globe to rotate and discover food waste data from every region.
                        </p>
                      </div>
                    </div>
                  </div>
                </div>
              </div>
            </div>
          </div>
          
          <div className="mt-8 text-sm text-gray-500">
            Note: Data visualization shows the global distribution of food waste based on {selectedYear} data.
            Some countries may have incomplete or estimated data.
          </div>
          </div>
        </div>
      </div>

      {/* Add global style for animations */}
      <style jsx global>{`
        @keyframes fadeIn {
          from { opacity: 0; }
          to { opacity: 1; }
        }
        
        .animate-fade-in {
          animation: fadeIn 0.3s ease-in-out;
        }
        
        .selected-country {
          filter: drop-shadow(2px 2px 4px rgba(0,0,0,0.4));
        }
        
        /* Add pulse animation for instruction cards */
        @keyframes gentle-pulse {
          0% { transform: translateY(0); }
          50% { transform: translateY(-2px); }
          100% { transform: translateY(0); }
        }
        
        #map-instruction-frame .flex:hover {
          animation: gentle-pulse 1s ease-in-out;
        }
        
        /* Add subtle pulse animation */
        @keyframes pulse {
          0% { opacity: 1; }
          50% { opacity: 0.8; }
          100% { opacity: 1; }
        }
        
        .animate-pulse {
          animation: pulse 1.5s ease-in-out infinite;
        }
      `}</style>
    </>
  );
};

export default GlobalImpact; <|MERGE_RESOLUTION|>--- conflicted
+++ resolved
@@ -510,7 +510,7 @@
       const householdData = `${countryData.household_waste_percentage}%`;
       const costData = `$${countryData.annual_cost_per_household.toFixed(2)}`;
       
-<<<<<<< HEAD
+
       // If this is a hover (not selected), show only the prompt for trend data
       if (selectedCountry !== countryName) {
         instructionFrame.innerHTML = `
@@ -536,77 +536,7 @@
                 <div class="col-span-2 mt-2">
                   <span class="text-xs uppercase tracking-wide text-gray-500">Annual Cost per Household</span>
                   <div class="text-lg text-gray-700 font-medium">${costData}</div>
-=======
-      // Show country data with close button if clicked - improved UIUX layout
-      instructionFrame.innerHTML = `
-        <div class="relative animate-fade-in">
-          ${closeButtonHtml}
-          
-          <!-- Country Header with Map Pin Icon -->
-          <div class="flex items-center mb-6">
-            <div class="flex items-center">
-              <div class="bg-green/10 p-2 rounded-full mr-3">
-                <svg xmlns="http://www.w3.org/2000/svg" class="h-6 w-6 text-green" fill="none" viewBox="0 0 24 24" stroke="currentColor">
-                  <path stroke-linecap="round" stroke-linejoin="round" stroke-width="2" d="M17.657 16.657L13.414 20.9a1.998 1.998 0 01-2.827 0l-4.244-4.243a8 8 0 1111.314 0z" />
-                  <path stroke-linecap="round" stroke-linejoin="round" stroke-width="2" d="M15 11a3 3 0 11-6 0 3 3 0 016 0z" />
-                </svg>
-              </div>
-              <h3 class="text-xl font-semibold text-darkgreen">${countryName}</h3>
-            </div>
-            <div class="ml-auto px-3 py-1 bg-green/10 rounded-full text-xs font-medium text-green">Data for ${selectedYear}</div>
-          </div>
-          
-          <!-- Statistics Cards -->
-          <div class="space-y-4 mb-6">
-            <!-- Total Waste Card -->
-            <div class="${wasteHighlight ? 'bg-green/10' : 'bg-green/10'} backdrop-blur-sm rounded-xl p-4 transition-all duration-300 ${wasteHighlight ? 'ring-2 ring-green shadow-md transform scale-[1.02]' : 'shadow-sm'} overflow-hidden relative">
-              ${wasteHighlight ? `<div class="absolute top-0 left-0 w-1 h-full bg-green"></div>` : ''}
-              <div class="flex items-start">
-                <div class="flex-grow">
-                  <div class="flex items-center">
-                    <span class="text-xs uppercase tracking-wide ${wasteHighlight ? 'text-darkgreen font-bold' : 'text-darkgreen font-medium'}">Total Waste</span>
-                  </div>
-                  <div class="text-lg ${wasteHighlight ? 'font-bold text-darkgreen' : 'text-darkgreen font-medium'} mt-1">${wasteData} tonnes</div>
-                </div>
-              </div>
-            </div>
-            
-            <!-- Economic Loss and Household Waste Cards-->
-            <div class="grid grid-cols-2 gap-4">
-              <!-- Economic Loss Card -->
-              <div class="${economicHighlight ? 'bg-amber-50' : 'bg-amber-50/70'} backdrop-blur-sm rounded-xl p-4 transition-all duration-300 ${economicHighlight ? 'ring-2 ring-amber-500 shadow-md transform scale-[1.02]' : 'shadow-sm'} overflow-hidden relative h-full">
-                ${economicHighlight ? `<div class="absolute top-0 left-0 w-1 h-full bg-amber-500"></div>` : ''}
-                <div class="flex items-start">
-                  <div class="flex-grow">
-                    <div class="flex items-center flex-wrap">
-                      <span class="text-xs uppercase tracking-wide ${economicHighlight ? 'text-amber-800 font-bold' : 'font-medium text-amber-700'} mr-1">Economic Loss</span>
-                    </div>
-                    <div class="text-lg ${economicHighlight ? 'font-bold text-amber-700' : 'font-medium text-amber-700'} mt-1">${economicData}</div>
-                  </div>
-                </div>
-              </div>
-              
-              <!-- Household Waste Card -->
-              <div class="${householdHighlight ? 'bg-purple-50' : 'bg-purple-50/70'} backdrop-blur-sm rounded-xl p-4 transition-all duration-300 ${householdHighlight ? 'ring-2 ring-purple-500 shadow-md transform scale-[1.02]' : 'shadow-sm'} overflow-hidden relative h-full">
-                ${householdHighlight ? `<div class="absolute top-0 left-0 w-1 h-full bg-purple-500"></div>` : ''}
-                <div class="flex items-start">
-                  <div class="flex-grow">
-                    <div class="flex items-center flex-wrap">
-                      <span class="text-xs uppercase tracking-wide ${householdHighlight ? 'text-purple-800 font-bold' : 'font-medium text-purple-700'} mr-1">Household Waste</span>
-                    </div>
-                    <div class="text-lg ${householdHighlight ? 'font-bold text-purple-700' : 'font-medium text-purple-700'} mt-1">${householdData}</div>
-                  </div>
-                </div>
-              </div>
-            </div>
-            
-            <!-- Annual Cost Card -->
-            <div class="bg-blue-50/70 backdrop-blur-sm rounded-xl p-4 shadow-sm overflow-hidden">
-              <div class="flex items-start">
-                <div class="flex-grow">
-                  <span class="text-xs uppercase tracking-wide text-blue-700 font-medium">Annual Cost per Household</span>
-                  <div class="text-lg text-blue-700 font-medium mt-1">${costData}</div>
->>>>>>> 3bdf4551
+
                 </div>
               </div>
             </div>
@@ -615,7 +545,7 @@
               <div class="text-gray-500 italic">Click to show the trend data</div>
             </div>
           </div>
-<<<<<<< HEAD
+
         `;
       } else {
         // Show country data with trend chart if selected
@@ -649,18 +579,7 @@
             </div>
             <div class="bg-white border border-gray-100 rounded-lg p-4">
               <div class="text-sm font-medium text-gray-700 mb-2">Historical Trend</div>
-=======
-          
-          <!-- Historical Trend Section with Improved Design -->
-          <div class="bg-white/80 backdrop-blur-sm rounded-xl p-4 shadow-md">
-            <div class="flex items-center mb-3">
-              <svg xmlns="http://www.w3.org/2000/svg" class="h-5 w-5 text-darkgreen mr-2" fill="none" viewBox="0 0 24 24" stroke="currentColor">
-                <path stroke-linecap="round" stroke-linejoin="round" stroke-width="2" d="M9 19v-6a2 2 0 00-2-2H5a2 2 0 00-2 2v6a2 2 0 002 2h2a2 2 0 002-2zm0 0V9a2 2 0 012-2h2a2 2 0 012 2v10m-6 0a2 2 0 002 2h2a2 2 0 002-2m0 0V5a2 2 0 012-2h2a2 2 0 012 2v14a2 2 0 01-2 2h-2a2 2 0 01-2-2z" />
-              </svg>
-              <div class="text-sm font-medium text-darkgreen">Historical Trend</div>
-            </div>
-            <div class="mt-1 overflow-hidden">
->>>>>>> 3bdf4551
+
               ${trendChartHtml}
             </div>
           </div>
