/**
 * MealChoice Component
 * 
 * This component displays a grid of meal options that users can select for their meal plan.
 * It shows either standard meal choices or cuisine-specific signature dishes based on user selection.
 * Each meal is displayed with an image, name, description, and an add button.
 */
import { Button } from "@heroui/react";
import { FontAwesomeIcon } from "@fortawesome/react-fontawesome";
import { faPlus, faSpinner, faUtensils } from "@fortawesome/free-solid-svg-icons";
import { MealChoicesProps } from "../interfaces";
import Image from "next/image";

/**
 * Renders a grid of meal choices for user selection
 * 
 * @param {object} props - Component properties
 * @param {Array} props.filteredMealChoices - Meals to display, filtered by search or cuisine
 * @param {Function} props.addMeal - Function to add a meal to the selected meals list
 * @param {boolean} props.isLoading - Whether signature dishes are being loaded
 * @param {string|null} props.selectedCuisine - Currently selected cuisine category, if any
 * @returns {JSX.Element} Rendered meal choices component
 */
export default function MealChoice({ 
  filteredMealChoices, 
  addMeal,
  isLoading = false,
  selectedCuisine = null
}: MealChoicesProps) {
  // Determine the title based on whether signature dishes are being shown
  const title = selectedCuisine ? `Signature Dishes from ${selectedCuisine}` : "Choices of Meals";

  return (
<<<<<<< HEAD
    <div>
      <h2 className="text-2xl font-semibold text-darkgreen mb-4">
        {title}
      </h2>
=======
    <div className="flex flex-col h-full">
      <h2 className="text-xl font-semibold text-gray-800 mb-4">{title}</h2>
>>>>>>> ace888a7
      
      <div className="overflow-y-auto flex-grow min-h-[400px]">
        {isLoading ? (
          <div className="flex justify-center items-center h-40">
            <FontAwesomeIcon icon={faSpinner} spin className="text-emerald-500 h-8 w-8" />
            <span className="ml-2 text-gray-600">Loading signature dishes...</span>
          </div>
        ) : filteredMealChoices.length === 0 && selectedCuisine ? (
          <p className="text-gray-500 italic">No signature dishes found for {selectedCuisine}</p>
        ) : (
          <div className="grid grid-cols-2 gap-4">
            {filteredMealChoices.map((meal) => (
              <div key={meal.id} className="bg-white rounded-lg shadow-md overflow-hidden">
                <div className="relative h-32 overflow-hidden">
                  {meal.imageUrl ? (
                    <Image
                      src={meal.imageUrl}
                      alt={meal.name}
                      className="object-cover object-top"
                      fill
                      sizes="(max-width: 768px) 100vw, 300px"
                    />
                  ) : (
                    <div className="w-full h-full flex items-center justify-center bg-gray-200">
                      <FontAwesomeIcon icon={faUtensils} className="text-gray-400 h-12 w-12" />
                    </div>
                  )}
                  <Button
                    className="absolute top-2 right-2 bg-[#2F5233] text-white w-8 h-8 rounded-full flex items-center justify-center shadow-md hover:bg-[#1B371F] transition cursor-pointer !rounded-button whitespace-nowrap"
                    onPress={() => addMeal({id: meal.id, name: meal.name})}
                  >
                    <FontAwesomeIcon icon={faPlus} />
                  </Button>
                </div>
                <div className="p-3">
                  <h3 className="font-semibold text-sm">{meal.name}</h3>
                  <p className="text-gray-600 text-xs mt-1">{meal.description}</p>
                </div>
              </div>
            ))}
          </div>
        )}
      </div>
    </div>
  );
} <|MERGE_RESOLUTION|>--- conflicted
+++ resolved
@@ -31,15 +31,10 @@
   const title = selectedCuisine ? `Signature Dishes from ${selectedCuisine}` : "Choices of Meals";
 
   return (
-<<<<<<< HEAD
-    <div>
+    <div className="flex flex-col h-full">
       <h2 className="text-2xl font-semibold text-darkgreen mb-4">
         {title}
       </h2>
-=======
-    <div className="flex flex-col h-full">
-      <h2 className="text-xl font-semibold text-gray-800 mb-4">{title}</h2>
->>>>>>> ace888a7
       
       <div className="overflow-y-auto flex-grow min-h-[400px]">
         {isLoading ? (
