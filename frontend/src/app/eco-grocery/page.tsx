--- conflicted
+++ resolved
@@ -28,6 +28,28 @@
 import GroceryList from "./GroceryList";
 import { addToast, ToastProvider } from "@heroui/react";
 import ComingUp from "../(components)/ComingUp";
+
+// Debug JSON Display Component
+const JsonDebugDisplay = ({ data, title }: { data: unknown; title: string }) => {
+    const [isOpen, setIsOpen] = useState(false);
+    
+    return (
+        <div className="mt-4 border border-gray-300 rounded-md overflow-hidden">
+            <div 
+                className="bg-gray-100 p-2 flex justify-between items-center cursor-pointer"
+                onClick={() => setIsOpen(!isOpen)}
+            >
+                <h3 className="text-sm font-medium">{title}</h3>
+                <span>{isOpen ? '[-]' : '[+]'}</span>
+            </div>
+            {isOpen && (
+                <pre className="p-4 bg-gray-50 text-xs overflow-auto max-h-96">
+                    {JSON.stringify(data, null, 2)}
+                </pre>
+            )}
+        </div>
+    );
+};
 
 /**
  * EcoGrocery page component for meal planning and grocery list generation
@@ -166,7 +188,6 @@
      * Adds a custom meal based on search query
      */
     const addSearchResultMeal = () => {
-<<<<<<< HEAD
         if (!searchQuery.trim()) return;
         addCustomMeal(searchQuery);
         setSearchQuery('');
@@ -189,18 +210,6 @@
                 window.scrollTo({ top: y, behavior: 'smooth' });
             }
         }, 100);
-=======
-        if (searchQuery.trim()) {
-            addCustomMeal(searchQuery);
-            setNotification(`${searchQuery} added!`);
-            setSearchQuery('');
-            
-            // Hide notification after 3 seconds
-            setTimeout(() => {
-                setNotification(null);
-            }, 3000);
-        }
->>>>>>> ace888a7
     };
     
     // Check if search query exactly matches a popular meal or meal choice
@@ -271,7 +280,6 @@
     };
 
     return (
-<<<<<<< HEAD
         <div>
             <ToastProvider placement={"top-center"} toastOffset={80}/>
             <div>
@@ -290,53 +298,6 @@
                         setSearchQuery={setSearchQuery}
                         addSearchResultMeal={addSearchResultMeal}
                         handleSearchKeyPress={handleSearchKeyPress}
-=======
-        <div className="min-h-screen max-w-7xl mx-auto py-20 px-10">
-            {/* Title */}
-            <Title heading="Eco Grocery" description="Create a precise shopping list to reduce food waste." />
-            
-            {/* Notification Banner */}
-            {notification && (
-                <div className="bg-green-100 border border-green-300 text-green-800 text-base font-medium px-3 py-2 rounded-md mb-4 text-center shadow-sm max-w-lg mx-auto">
-                    {notification}
-                </div>
-            )}
-            
-            {/* Search Section */}
-            <Search 
-                searchQuery={searchQuery}
-                setSearchQuery={handleSearchQueryChange}
-                addSearchResultMeal={addSearchResultMeal}
-                handleSearchKeyPress={handleSearchKeyPress}
-            />
-            
-            {/* Popular Meals */}
-            <PopularMeal 
-                popularMeals={popularMeals}
-                setSearchQuery={handleCuisineSelect}
-            />
-            
-            {/* Meal Choices and Selected Meals (side by side) */}
-            <div className="grid grid-cols-1 lg:grid-cols-3 gap-8 mb-8">
-                {/* Meal Choices (takes 2/3 of the width) */}
-                <div className="lg:col-span-2 h-full flex flex-col">
-                    <MealChoice 
-                        filteredMealChoices={filteredMealChoices}
-                        addMeal={addMeal}
-                        isLoading={isLoadingSignatureDishes && selectedCuisine !== null}
-                        selectedCuisine={selectedCuisine}
-                    />
-                </div>
-                
-                {/* Selected Meals (takes 1/3 of the width) */}
-                <div className="h-full flex flex-col">
-                    <SelectedMeal 
-                        selectedMeals={selectedMeals}
-                        adjustQuantity={adjustQuantity}
-                        removeMeal={removeMeal}
-                        generateGroceryList={generateGroceryList}
-                        loading={loading}
->>>>>>> ace888a7
                     />
                     
                     {/* Popular Meals */}
@@ -414,16 +375,7 @@
                         imageAlt="Seond Life"
                     />
                 </div>
-<<<<<<< HEAD
             </div>
-=======
-                
-                {/* Right Column - Food Inventory */}
-                <div className="h-full">
-                    <PantrySummary />
-                </div>
-            </div>     
->>>>>>> ace888a7
         </div>
     );
 }