/**
 * SelectedMeal Component
 * 
 * This component displays the list of meals the user has selected for their meal plan.
 * It allows users to:
 * - Adjust the quantity of each meal
 * - Remove meals from the selection
 * - Generate a grocery list based on selected meals
 * 
 * The component shows a loading state when the grocery list is being generated
 * and provides clear feedback when no meals are selected.
 */
import { Button } from "@heroui/react";
import { FontAwesomeIcon } from "@fortawesome/react-fontawesome";
import { faMinus, faPlus, faXmark, faSpinner } from "@fortawesome/free-solid-svg-icons";
import { SelectedMealsProps } from "../interfaces";

/**
 * Extended props interface for SelectedMeal component with additional properties
 * @interface
 */
export interface SelectedMealWithButtonProps extends SelectedMealsProps {
  onGenerate: () => void;
  loading: boolean;
}

/**
 * Renders the list of selected meals with controls for adjusting quantities
 * and a button to generate the grocery list
 * 
 * @param {object} props - Component properties
 * @param {Array} props.selectedMeals - Meals selected by the user
 * @param {Function} props.adjustQuantity - Function to adjust meal quantities
 * @param {Function} props.removeMeal - Function to remove a meal from selection
 * @param {Function} props.generateGroceryList - Function to generate the grocery list
 * @param {boolean} props.loading - Whether the grocery list is being generated
 * @returns {JSX.Element} Rendered selected meals component
 */
export default function SelectedMeal({ 
  selectedMeals, 
  adjustQuantity, 
  removeMeal, 
  onGenerate, 
  loading 
}: SelectedMealWithButtonProps) {
  return (
    <div className="bg-white rounded-lg shadow-md p-4 h-full flex flex-col">
<<<<<<< HEAD
      <h2 className="text-2xl font-semibold text-darkgreen mb-3">
        Your Selected Meals
      </h2>
      {selectedMeals.length === 0 ? (
        <p className="text-gray-500 italic text-sm mb-4">No meals selected yet. Add meals from the choices above or search for your own.</p>
      ) : (
        <div className="overflow-y-auto max-h-[350px] pr-1 -mr-1 mb-4">
=======
      <h2 className="text-xl font-semibold text-gray-800 mb-3">Your Selected Meals</h2>
      <div className="overflow-y-auto flex-grow min-h-[350px] max-h-[350px] pr-1 -mr-1 mb-4">
        {selectedMeals.length === 0 ? (
          <p className="text-gray-500 italic text-sm">No meals selected yet. Add meals from the choices above or search for your own.</p>
        ) : (
>>>>>>> ace888a7
          <ul className="divide-y divide-gray-200">
            {selectedMeals.map((meal) => (
              <li key={meal.id} className="py-2 flex justify-between items-center text-sm">
                <span className="font-medium truncate mr-2">{meal.name}</span>
                <div className="flex items-center gap-1 flex-shrink-0">
                  {/* Combined quantity control in a single container */}
                  <div className="flex items-center border rounded-md overflow-hidden">
                    <button
                      className="px-1 py-1 bg-gray-100 text-gray-600 hover:bg-gray-200"
                      onClick={() => adjustQuantity(meal.id, -1)}
                    >
                      <FontAwesomeIcon icon={faMinus} size="xs" />
                    </button>
                    <span className="px-2 text-center text-sm font-medium">{meal.quantity}</span>
                    <button
                      className="px-1 py-1 bg-gray-100 text-gray-600 hover:bg-gray-200"
                      onClick={() => adjustQuantity(meal.id, 1)}
                    >
                      <FontAwesomeIcon icon={faPlus} size="xs" />
                    </button>
                  </div>
                  
                  <Button
                    isIconOnly
                    variant="light"
                    color="danger"
                    size="sm"
                    onPress={() => removeMeal(meal.id)}
                  >
                    <FontAwesomeIcon icon={faXmark} />
                  </Button>
                </div>
              </li>
            ))}
          </ul>
        )}
      </div>
      
      {/* Generate Grocery List Button */}
      <Button
        className={`mt-auto w-full ${loading ? 'bg-gray-400' : 'bg-[#2F5233]'} text-white py-3 rounded-lg shadow-sm hover:bg-[#1B371F] transition ${selectedMeals.length === 0 ? 'opacity-50 cursor-not-allowed' : 'cursor-pointer'} !rounded-button whitespace-nowrap`}
        disabled={selectedMeals.length === 0 || loading}
        onPress={onGenerate}
      >
        {loading ? (
          <span className="flex items-center justify-center">
            <FontAwesomeIcon icon={faSpinner} className="animate-spin mr-2" />
            Generating...
          </span>
        ) : (
          'Generate Grocery List'
        )}
      </Button>
    </div>
  );
}<|MERGE_RESOLUTION|>--- conflicted
+++ resolved
@@ -45,21 +45,13 @@
 }: SelectedMealWithButtonProps) {
   return (
     <div className="bg-white rounded-lg shadow-md p-4 h-full flex flex-col">
-<<<<<<< HEAD
       <h2 className="text-2xl font-semibold text-darkgreen mb-3">
         Your Selected Meals
       </h2>
-      {selectedMeals.length === 0 ? (
-        <p className="text-gray-500 italic text-sm mb-4">No meals selected yet. Add meals from the choices above or search for your own.</p>
-      ) : (
-        <div className="overflow-y-auto max-h-[350px] pr-1 -mr-1 mb-4">
-=======
-      <h2 className="text-xl font-semibold text-gray-800 mb-3">Your Selected Meals</h2>
       <div className="overflow-y-auto flex-grow min-h-[350px] max-h-[350px] pr-1 -mr-1 mb-4">
         {selectedMeals.length === 0 ? (
           <p className="text-gray-500 italic text-sm">No meals selected yet. Add meals from the choices above or search for your own.</p>
         ) : (
->>>>>>> ace888a7
           <ul className="divide-y divide-gray-200">
             {selectedMeals.map((meal) => (
               <li key={meal.id} className="py-2 flex justify-between items-center text-sm">
