"use client";

import { useLoadScript } from "@react-google-maps/api";
import { useState } from "react";
import { APIProvider } from "@vis.gl/react-google-maps";
import Title from "../(components)/Title";
import MapSection from "./MapSection";
import DonationDisposalOptions from "./DonationDisposalOptions";
import FoodNetworkList from "./FoodNetworkList";
import { MapSectionState, ViewState } from "./interfaces";
const GOOGLE_MAPS_LIBRARIES: ("places" | "routes")[] = ["places", "routes"];
const apiKey = process.env.NEXT_PUBLIC_GOOGLE_MAPS_API_KEY || "";

export default function FoodNetwork() {
  // For type selection
  const [selectedType, setSelectedType] = useState<string>("Food Donation Points");
<<<<<<< HEAD
  // For user input and display
  const [mapSectionState, setMapSectionState] = useState<MapSectionState>({
    selectedEnd: "1", 
    selectedStart: null,
    routeStart: null,
    routeEnd: null,
    routeDetails: {duration: "", distance: ""},
    travellingMode: "WALKING",
    currentLocationAddress: ""
  });

=======
  // For display
  const [showInformation, setShowInformation] = useState<boolean>(true);
  const [showNavigation, setShowNavigation] = useState<boolean>(false);
  const [showRouteResult, setShowRouteResult] = useState<boolean>(false);
>>>>>>> 3e4b8075
  // For loading the map
  const {isLoaded} = useLoadScript({
    googleMapsApiKey: apiKey,
    libraries: GOOGLE_MAPS_LIBRARIES
  });
  // For the view state
  const [viewState, setViewState] = useState<ViewState>({
    showInformation: true,
    showNavigation: false,
    showRouteResult: false,
  });

  if (!isLoaded) return (
    <div className="min-h-screen max-w-7xl mx-auto py-20 px-10">
      <Title heading="Food Network" description="Contribute to the community by donation or efficient disposal" />
      <div>Loading...</div>
    </div>
  );

  return (
    <div className="min-h-screen max-w-7xl mx-auto py-20 px-10">
      <Title heading="Food Network" description="Contribute to the community by donation or efficient disposal" />
      <DonationDisposalOptions />
      <APIProvider apiKey={apiKey}>
        <div className="mb-20">
          <MapSection 
            mapSectionState={mapSectionState}
            setMapSectionState={setMapSectionState}
            selectedType={selectedType}
            setSelectedType={setSelectedType}
<<<<<<< HEAD
            viewState={viewState}
            setViewState={setViewState}
=======
            showInformation={showInformation}
            showNavigation={showNavigation}
            showRouteResult={showRouteResult}
            setShowInformation={setShowInformation}
            setShowNavigation={setShowNavigation}
            setShowRouteResult={setShowRouteResult}
>>>>>>> 3e4b8075
          />
        </div>
        <div>
          <div>
            <FoodNetworkList 
              setMapSectionState={setMapSectionState}
              selectedType={selectedType}
              setSelectedType={setSelectedType}
<<<<<<< HEAD
              setViewState={setViewState}
=======
              setShowInformation={setShowInformation}
              setShowNavigation={setShowNavigation}
              setShowRouteResult={setShowRouteResult}
>>>>>>> 3e4b8075
            />
          </div>
        </div>
      </APIProvider>
    </div>
  );
}<|MERGE_RESOLUTION|>--- conflicted
+++ resolved
@@ -14,7 +14,7 @@
 export default function FoodNetwork() {
   // For type selection
   const [selectedType, setSelectedType] = useState<string>("Food Donation Points");
-<<<<<<< HEAD
+  
   // For user input and display
   const [mapSectionState, setMapSectionState] = useState<MapSectionState>({
     selectedEnd: "1", 
@@ -26,12 +26,6 @@
     currentLocationAddress: ""
   });
 
-=======
-  // For display
-  const [showInformation, setShowInformation] = useState<boolean>(true);
-  const [showNavigation, setShowNavigation] = useState<boolean>(false);
-  const [showRouteResult, setShowRouteResult] = useState<boolean>(false);
->>>>>>> 3e4b8075
   // For loading the map
   const {isLoaded} = useLoadScript({
     googleMapsApiKey: apiKey,
@@ -62,17 +56,8 @@
             setMapSectionState={setMapSectionState}
             selectedType={selectedType}
             setSelectedType={setSelectedType}
-<<<<<<< HEAD
             viewState={viewState}
             setViewState={setViewState}
-=======
-            showInformation={showInformation}
-            showNavigation={showNavigation}
-            showRouteResult={showRouteResult}
-            setShowInformation={setShowInformation}
-            setShowNavigation={setShowNavigation}
-            setShowRouteResult={setShowRouteResult}
->>>>>>> 3e4b8075
           />
         </div>
         <div>
@@ -81,13 +66,7 @@
               setMapSectionState={setMapSectionState}
               selectedType={selectedType}
               setSelectedType={setSelectedType}
-<<<<<<< HEAD
               setViewState={setViewState}
-=======
-              setShowInformation={setShowInformation}
-              setShowNavigation={setShowNavigation}
-              setShowRouteResult={setShowRouteResult}
->>>>>>> 3e4b8075
             />
           </div>
         </div>
