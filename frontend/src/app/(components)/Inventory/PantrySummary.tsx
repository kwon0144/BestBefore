/**
 * PantrySummary Component
 * 
 * This component displays a summary of the user's food inventory, separated by location
 * (refrigerator and pantry). It shows food items with their quantities and days left until
 * expiry, highlighting items that are close to expiring. It also provides access to the 
 * full inventory management modal.
 */
import { useState, useEffect } from "react";
import { Button } from "@heroui/react";
import useInventoryStore from "@/store/useInventoryStore";
import InventoryModal from "./InventoryModal";
import { useRouter } from "next/navigation";
import { FontAwesomeIcon } from "@fortawesome/react-fontawesome";
import { faPen, faArrowRight } from "@fortawesome/free-solid-svg-icons";

/**
 * PantrySummary component renders a summary view of the user's food inventory
 * 
 * @returns {JSX.Element} Rendered component showing food items by location with expiry information
 */
export default function PantrySummary() {
  const [isInventoryModalOpen, setIsInventoryModalOpen] = useState(false);
  const [isNavigating, setIsNavigating] = useState(false);
  const getItemsByLocation = useInventoryStore((state) => state.getItemsByLocation);
  const items = useInventoryStore((state) => state.items);
  const refreshDaysLeft = useInventoryStore((state) => state.refreshDaysLeft);
  const router = useRouter();

  /**
   * Handles smooth transition to Storage Assistant
   */
  const handleNavigateToStorageAssistant = () => {
    setIsNavigating(true);
    // Short delay for transition effect
    setTimeout(() => {
      router.push('/storage-assistant');
    }, 200);
  };

  /**
   * Formats quantity string for display with appropriate units
   * 
   * @param {string} quantity - The quantity value to format
   * @returns {string} Formatted quantity string
   */
  const formatQuantity = (quantity: string) => {
    // If it ends with g, kg, ml, l, L, or contains any letter, show as is
    if (/\d+\s*(g|kg|ml|l|L)$/i.test(quantity) || /[a-zA-Z]/.test(quantity.replace(/\d+/g, ''))) {
      return quantity;
    }
    // If it's just a number, show as qty: X
    if (/^\d+$/.test(quantity.trim())) {
      return `qty: ${quantity.trim()}`;
    }
    return quantity;
  };

  /**
   * Effect to refresh days left calculation whenever component mounts
   */
  useEffect(() => {
    refreshDaysLeft();
  }, [refreshDaysLeft]);

  // Check if inventory is empty
  const isInventoryEmpty = items.length === 0;

  return (
    <>
<<<<<<< HEAD
      <div className="bg-white rounded-lg shadow-md p-4 h-full flex flex-col w-full">
      <h2 className="text-2xl font-semibold text-darkgreen mb-4">
        Your Food Inventory
      </h2>
=======
      <div className={`bg-white rounded-lg shadow-md p-4 h-full flex flex-col w-full transition-opacity duration-200 ${isNavigating ? 'opacity-70' : 'opacity-100'}`}>
        <div className="flex justify-between items-center mb-3">
          <h2 className="text-xl font-semibold text-gray-800">Your Food Inventory</h2>
          <Button
            size="md"
            variant="light"
            className="text-[#2F5233] hover:bg-green-50 flex items-center gap-1.5 px-3 py-1.5"
            onPress={() => setIsInventoryModalOpen(true)}
          >
            <span className="font-bold text-base">Edit</span>
            <FontAwesomeIcon icon={faPen} size="sm" />
          </Button>
        </div>
>>>>>>> ace888a7
        
        {isInventoryEmpty ? (
          <div className="bg-blue-50 p-4 rounded-md mb-6">
            <p className="font-medium text-blue-700 mb-2">No items in your inventory yet!</p>
            <p className="text-blue-600">
              Use the &quot;Storage Assistant&quot; feature to quickly add items by taking photos of your groceries, 
              or add items manually by clicking the &quot;Edit&quot; button above.
            </p>
          </div>
        ) : (
          <div className="space-y-6">
            <div>
              <h3 className="font-medium text-[#2F5233] mb-3 text-blue-500 border-b-2 border-blue-500">Refrigerator</h3>
              <ul className="space-y-2">
                {getItemsByLocation('refrigerator').map(item => (
                  <li key={item.id} className="flex justify-between items-center">
                    <span>{item.name.charAt(0).toUpperCase() + item.name.slice(1).toLowerCase()}</span>
                    <div className="flex items-center gap-2">
                      <span className="text-gray-600">{formatQuantity(item.quantity)}</span>
                      <span className={`text-sm ${
                        item.daysLeft && item.daysLeft <= 1 ? 'text-red-500' :
                        item.daysLeft && item.daysLeft <= 3 ? 'text-orange-500' : 'text-green-500'
                      }`}>
                        {item.daysLeft} {item.daysLeft === 1 ? 'day' : 'days'} left
                      </span>
                    </div>
                  </li>
                ))}
                {getItemsByLocation('refrigerator').length === 0 && (
                  <li className="text-gray-500 italic">No items in refrigerator</li>
                )}
              </ul>
            </div>
            <div>
              <h3 className="font-medium text-[#2F5233] mb-3 text-amber-700 border-b-2 border-amber-700">Pantry</h3>
              <ul className="space-y-2">
                {getItemsByLocation('pantry').map(item => (
                  <li key={item.id} className="flex justify-between items-center">
                    <span>{item.name.charAt(0).toUpperCase() + item.name.slice(1).toLowerCase()}</span>
                    <div className="flex items-center gap-2">
                      <span className="text-gray-600">{formatQuantity(item.quantity)}</span>
                      <span className={`text-sm ${
                        item.daysLeft && item.daysLeft <= 7 ? 'text-red-500' :
                        item.daysLeft && item.daysLeft <= 14 ? 'text-orange-500' : 'text-green-500'
                      }`}>
                        {item.daysLeft} days left
                      </span>
                    </div>
                  </li>
                ))}
                {getItemsByLocation('pantry').length === 0 && (
                  <li className="text-gray-500 italic">No items in pantry</li>
                )}
              </ul>
            </div>
          </div>
        )}
        
        <Button 
          className="mt-auto w-full bg-[#2F5233] text-white py-3 rounded-lg shadow-sm hover:bg-[#1B371F] transition-all duration-200 cursor-pointer !rounded-button whitespace-nowrap flex items-center justify-center gap-2"
          onPress={handleNavigateToStorageAssistant}
          disabled={isNavigating}
        >
          <span>Go to Storage Assistant to add items</span>
          <FontAwesomeIcon icon={faArrowRight} />
        </Button>
      </div>
      
      <InventoryModal 
        isOpen={isInventoryModalOpen} 
        onClose={() => setIsInventoryModalOpen(false)} 
      />
    </>
  );
} <|MERGE_RESOLUTION|>--- conflicted
+++ resolved
@@ -68,15 +68,11 @@
 
   return (
     <>
-<<<<<<< HEAD
-      <div className="bg-white rounded-lg shadow-md p-4 h-full flex flex-col w-full">
-      <h2 className="text-2xl font-semibold text-darkgreen mb-4">
-        Your Food Inventory
-      </h2>
-=======
       <div className={`bg-white rounded-lg shadow-md p-4 h-full flex flex-col w-full transition-opacity duration-200 ${isNavigating ? 'opacity-70' : 'opacity-100'}`}>
         <div className="flex justify-between items-center mb-3">
-          <h2 className="text-xl font-semibold text-gray-800">Your Food Inventory</h2>
+          <h2 className="text-2xl font-semibold text-darkgreen">
+            Your Food Inventory
+          </h2>
           <Button
             size="md"
             variant="light"
@@ -87,7 +83,6 @@
             <FontAwesomeIcon icon={faPen} size="sm" />
           </Button>
         </div>
->>>>>>> ace888a7
         
         {isInventoryEmpty ? (
           <div className="bg-blue-50 p-4 rounded-md mb-6">
