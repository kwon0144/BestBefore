--- conflicted
+++ resolved
@@ -74,7 +74,6 @@
 
   /**
    * Fetches all available food types from the API
-<<<<<<< HEAD
    */
   const fetchFoodTypes = async () => {
     try {
@@ -102,35 +101,6 @@
    * @param {string} foodName - Name of the food to get storage advice for
    * @returns {Promise<{storage_time: number; method: number}>} Storage time and method recommendation
    */
-=======
-   */
-  const fetchFoodTypes = async () => {
-    try {
-      const response = await axios.get<FoodTypesResponse>(`${config.apiUrl}/api/food-types/`);
-      if (response.data && response.data.food_types) {
-        setFoodTypeOptions(response.data.food_types);
-      }
-    } catch {
-      addToast({
-        title: "Error",
-        description: "Failed to load food types from the database.",
-        classNames: {
-          base: "bg-red-50",
-          title: "text-amber-700 font-medium font-semibold",
-          description: "text-amber-700",
-          icon: "text-amber-700"
-        },
-        timeout: 3000
-      });
-    }
-  };
-
-  /**
-   * Gets storage time recommendation for a food type from the API
-   * @param {string} foodName - Name of the food to get storage advice for
-   * @returns {Promise<{storage_time: number; method: number}>} Storage time and method recommendation
-   */
->>>>>>> 76771116
   const getStorageTime = async (foodName: string): Promise<{storage_time: number; method: number}> => {
     try {
       setIsFetchingRecommendation(true);
@@ -330,19 +300,11 @@
           
           // Add quantities
           const totalQty = existingQty + newQty;
-<<<<<<< HEAD
           
           // Determine unit from existing item (items, g, kg, etc.)
           const unitMatch = existingItem.quantity.match(/[^\d\s]+/);
           const unit = unitMatch ? unitMatch[0] : "items";
           
-=======
-          
-          // Determine unit from existing item (items, g, kg, etc.)
-          const unitMatch = existingItem.quantity.match(/[^\d\s]+/);
-          const unit = unitMatch ? unitMatch[0] : "items";
-          
->>>>>>> 76771116
           // Create updated quantity string
           const updatedQuantity = `${totalQty} ${unit}`;
           
@@ -488,15 +450,6 @@
         // Use the correct storage time based on the new location
         const newStorageTime = newLocation === "refrigerator" ? fridgeTime : pantryTime;
         
-<<<<<<< HEAD
-        console.log(`Transferring ${item.name} to ${newLocation}:`, { 
-          fridgeTime: response.data.fridge, 
-          pantryTime: response.data.pantry,
-          recommendedMethod: response.data.method,
-          newLocation,
-          newStorageTime
-        });
-        
         // Calculate new expiry date based on the full recommended storage time for the new location
         const newExpiryDate = new Date();
         newExpiryDate.setDate(newExpiryDate.getDate() + newStorageTime);
@@ -529,40 +482,6 @@
           food_type: foodType
         });
 
-=======
-        // Calculate new expiry date based on the full recommended storage time for the new location
-        const newExpiryDate = new Date();
-        newExpiryDate.setDate(newExpiryDate.getDate() + newStorageTime);
-
-        // Update the item with the new values
-        const updatedItem = {
-          ...item,
-          location: newLocation,
-          expiryDate: newExpiryDate.toISOString(),
-          daysLeft: newStorageTime
-        };
-
-        // Update item in store
-        updateItem(item.id, updatedItem);
-
-        addToast({
-          title: "Storage Updated",
-          description: `${item.name} moved to ${newLocation}. New expiry time: ${newStorageTime} days`,
-          classNames: {
-            base: "bg-background",
-            title: "text-darkgreen font-medium font-semibold",
-            description: "text-darkgreen",
-            icon: "text-darkgreen"
-          },
-          timeout: 3000
-        });
-      } else {
-        // Food type match was found, use it to call the API
-        const response = await axios.post<StorageAdviceResponse>(`${config.apiUrl}/api/storage-advice/`, {
-          food_type: foodType
-        });
-
->>>>>>> 76771116
         if (!response.data) {
           throw new Error("Failed to get storage advice");
         }
@@ -575,17 +494,6 @@
         // Use the correct storage time based on the new location
         const newStorageTime = newLocation === "refrigerator" ? fridgeTime : pantryTime;
         
-<<<<<<< HEAD
-        console.log(`Transferring ${item.name} to ${newLocation}:`, { 
-          fridgeTime: response.data.fridge, 
-          pantryTime: response.data.pantry,
-          recommendedMethod: response.data.method,
-          newLocation,
-          newStorageTime
-        });
-        
-=======
->>>>>>> 76771116
         // Calculate new expiry date based on the full recommended storage time for the new location
         const newExpiryDate = new Date();
         newExpiryDate.setDate(newExpiryDate.getDate() + newStorageTime);
