--- conflicted
+++ resolved
@@ -129,40 +129,7 @@
   };
 
   /**
-<<<<<<< HEAD
-
-=======
-   * Finds closest matching food type from available options
-   * @param {string} inputName - Food name to match
-   * @returns {string | null} Matched food type or null if no match found
-   */
-  const findClosestFoodType = (inputName: string): string | null => {
-    if (foodTypeOptions.length === 0) return null;
-    
-    // Try exact match first (case insensitive)
-    const exactMatch = foodTypeOptions.find(
-      type => type.toLowerCase() === inputName.toLowerCase()
-    );
-    
-    if (exactMatch) return exactMatch;
-    
-    // Try substring match
-    const substringMatches = foodTypeOptions.filter(
-      type => type.toLowerCase().includes(inputName.toLowerCase()) || 
-              inputName.toLowerCase().includes(type.toLowerCase())
-    );
-    
-    if (substringMatches.length > 0) {
-      // Return the shortest matching string as it's likely more specific
-      return substringMatches.sort((a, b) => a.length - b.length)[0];
-    }
-    
-    // No match found
-    return null;
-  };
-
-  /**
->>>>>>> 121b9628
+
    * Finds an existing item with similar name and expiry date
    * @param {string} name - Item name to check
    * @param {string} expiryDate - Expiry date to compare
