/**
 * This component provides a modal interface for managing food inventory.
 * It allows users to add, edit, and remove food items from their refrigerator and pantry,
 * with intelligent recommendations for storage locations and expiry dates based on food types.
 */
import { useState, useEffect } from "react";
import type { DragEvent } from "react";
import { Modal, ModalContent, ModalHeader, ModalBody, ModalFooter, Button, Input, Select, SelectItem, ToastProvider, addToast } from "@heroui/react";
import { FoodItem } from "@/store/useInventoryStore";
import useInventoryStore from "@/store/useInventoryStore";
import { FontAwesomeIcon } from "@fortawesome/react-fontawesome";
import { faTrash, faEdit } from "@fortawesome/free-solid-svg-icons";
import axios from "axios";
import { config } from "@/config";

/**
 * Props for the InventoryModal component
 * @interface
 */
type InventoryModalProps = {
  isOpen: boolean;
  onClose: () => void;
};

/**
 * Type definition for storage advice API response
 */
type StorageAdviceResponse = {
<<<<<<< HEAD
  days: number;
  method: string; // 'fridge' or 'pantry'
  source?: string;
=======
  Type: string;
  pantry: number;
  fridge: number;
  method: number;
};

/**
 * Type for food types API response
 * @interface
 */
type FoodTypesResponse = {
  food_types: string[];
>>>>>>> e3663475
};

/**
 * Modal component for managing food inventory
 * Provides UI for adding, editing, and removing food items with expiry date tracking
 * @param {InventoryModalProps} props - Component props
 * @returns {JSX.Element} Rendered component
 */
export default function InventoryModal({ isOpen, onClose }: InventoryModalProps) {
  const { items, addItem, updateItem, removeItem, getItemsByLocation, clearAll } = useInventoryStore();
  const [isEditing, setIsEditing] = useState(false);
  const [itemToEdit, setItemToEdit] = useState<FoodItem | null>(null);
  const [isFetchingRecommendation, setIsFetchingRecommendation] = useState(false);
  const [showMoreOptions, setShowMoreOptions] = useState(false);

  // Form state
  const [formState, setFormState] = useState<Omit<FoodItem, "id" | "daysLeft">>({
    name: "",
    quantity: "",
    location: null as unknown as "refrigerator" | "pantry", // Default to not selected
    expiryDate: "", // Default to not selected
  });

  /**
   * Fetches food types from the API when the component mounts
   */
  useEffect(() => {
    if (isOpen) {
      // Removed fetchFoodTypes call as it's no longer needed
    }
  }, [isOpen]);

  /**
   * Gets recommended storage time and method for a food item
   * @param {string} foodName - Food name to get storage advice for
   * @returns {Promise<{storage_time: number; method: string}>} Storage time and method recommendation
   */
  const getStorageTime = async (foodName: string): Promise<{storage_time: number; method: string}> => {
    try {
      setIsFetchingRecommendation(true);
      
      const response = await axios.post<StorageAdviceResponse>(`${config.apiUrl}/api/storage_assistant/`, {
        produce_name: foodName
      });

      if (!response.data) {
        return { storage_time: 7, method: 1 }; // Default to 7 days in refrigerator
      }

      // Get the correct storage time based on the recommended method
      const storage_time = response.data.method === 1 ? response.data.fridge : response.data.pantry;
      
      return { 
<<<<<<< HEAD
        storage_time: response.data.days,
=======
        storage_time: storage_time,
>>>>>>> e3663475
        method: response.data.method
      };
    } catch (error) {
      console.error(`Error getting storage time for ${foodName}:`, error);
      return { storage_time: 7, method: 'fridge' }; // Default to 7 days in refrigerator
    } finally {
      setIsFetchingRecommendation(false);
    }
  };

  /**
   * Finds an existing item with similar name and expiry date
   * @param {string} name - Item name to check
   * @param {string} expiryDate - Expiry date to compare
   * @returns {FoodItem | null} Matching item or null if no match found
   */
  const findMatchingItem = (name: string, expiryDate: string): FoodItem | null => {
    // Case insensitive name match
    const matchingItems = items.filter(item => 
      item.name.toLowerCase() === name.toLowerCase()
    );
    
    if (matchingItems.length === 0) return null;
    
    // Check for similar expiry dates (within 2 days)
    const newExpiryDate = new Date(expiryDate);
    
    for (const item of matchingItems) {
      const existingExpiryDate = new Date(item.expiryDate);
      const diffDays = Math.abs((newExpiryDate.getTime() - existingExpiryDate.getTime()) / (1000 * 3600 * 24));
      
      // If expiry dates are within 2 days, return this item
      if (diffDays <= 2) {
        return item;
      }
    }
    
    return null;
  };

  /**
   * Handles adding or updating an item in the inventory
   * Gets storage recommendations for new items
   */
  const handleAddItem = async () => {
    if (!validateForm()) {
      addToast({
        title: "Input Error",
        description: "Food item name and quantity are required.",
        classNames: {
          base: "bg-red-50",
          title: "text-amber-700 font-medium font-semibold",
          description: "text-amber-700",
          icon: "text-amber-700"
        },
        timeout: 3000
      });
      return;
    }

    try {
      const { storage_time, method } = await getStorageTime(formState.name);
      
      const newItem = {
        ...formState,
        id: isEditing && itemToEdit ? itemToEdit.id : Date.now().toString(),
        location: formState.location || (method === 1 ? "refrigerator" : "pantry"),
        expiryDate: new Date(Date.now() + storage_time * 24 * 60 * 60 * 1000).toISOString(),
        daysLeft: storage_time
      };

      if (isEditing && itemToEdit) {
        updateItem(itemToEdit.id, newItem);
        addToast({
          title: "Item Updated",
          description: `"${formState.name}" updated`,
          classNames: {
            base: "bg-background",
            title: "text-darkgreen font-medium font-semibold",
            description: "text-darkgreen",
            icon: "text-darkgreen"
          },
          timeout: 3000
        });
      } else {
<<<<<<< HEAD
        // For new items, get storage time using the simplified approach
        const { storage_time, method } = await getStorageTime(newItem.name);
        
        // Use the recommended storage location and expiry date
        const storageMethod = method === 'fridge' ? "refrigerator" : "pantry";
        const expiryDate = new Date();
        expiryDate.setDate(expiryDate.getDate() + storage_time);
        const expiryDateString = expiryDate.toISOString();
        
        // Check if item already exists with similar expiry date
        const existingItem = findMatchingItem(newItem.name, expiryDateString);
        
        if (existingItem) {
          // Accumulate quantity for existing item
          const currentQuantity = existingItem.quantity;
          const newQuantity = combineQuantities(currentQuantity, newItem.quantity);
          
          // Update the existing item with new quantity
          updateItem(existingItem.id, {
            ...existingItem,
            quantity: newQuantity
          });
          
          // Show toast for combined quantities
          addToast({
            title: "Item Updated",
            description: `Added to existing "${newItem.name}" with similar expiry date.`,
            classNames: {
              base: "bg-background",
              title: "text-darkgreen font-medium font-semibold",
              description: "text-darkgreen",
              icon: "text-darkgreen"
            },
            timeout: 3000
          });
        } else {
          // Add as new item with recommended values
          const recommendedItem = {
            ...newItem,
            location: storageMethod as "refrigerator" | "pantry",
            expiryDate: expiryDateString
          };
          addItem(recommendedItem);
          addToast({
            title: "Item Added",
            description: `"${formState.name}" added to your inventory`,
            classNames: {
              base: "bg-background",
              title: "text-darkgreen font-medium font-semibold",
              description: "text-darkgreen",
              icon: "text-darkgreen"
            },
            timeout: 3000
          });
        }
=======
        addItem(newItem);
        addToast({
          title: "Item Added",
          description: `"${formState.name}" added to your inventory`,
          classNames: {
            base: "bg-background",
            title: "text-darkgreen font-medium font-semibold",
            description: "text-darkgreen",
            icon: "text-darkgreen"
          },
          timeout: 3000
        });
>>>>>>> e3663475
      }
      
      resetForm();
      setIsEditing(false);
      setItemToEdit(null);
    } catch (error) {
      console.error("Error adding/updating item:", error);
      addToast({
        title: "Error",
        description: "Failed to add/update item. Please try again.",
        classNames: {
          base: "bg-red-50",
          title: "text-amber-700 font-medium font-semibold",
          description: "text-amber-700",
          icon: "text-amber-700"
        },
        timeout: 3000
      });
    }
  };

  /**
   * Combines quantities when adding to existing items
   * @param {string} q1 - First quantity
   * @param {string} q2 - Second quantity
   * @returns {string} Combined quantity string
   */
  const combineQuantities = (q1: string, q2: string): string => {
    // Special case for items already with combined quantities
    if (q1.includes('+')) {
      const parts = q1.split('+').map(p => p.trim());
      parts.push(q2);
      return parts.join(' + ');
    }
    
    // Convert to numbers if both quantities are numeric
    const num1 = parseFloat(q1);
    const num2 = parseFloat(q2);
    
    if (!isNaN(num1) && !isNaN(num2)) {
      // If both quantities have the same unit (e.g., "g", "kg", "ml", etc.)
      const unit1 = q1.replace(/[\d.]/g, '').trim();
      const unit2 = q2.replace(/[\d.]/g, '').trim();
      
      if (unit1 === unit2) {
        return `${(num1 + num2).toString()}${unit1}`;
      }
    }
    
    // If quantities cannot be combined numerically, concatenate with '+'
    return `${q1} + ${q2}`;
  };

  /**
   * Resets the form to default values
   */
  const resetForm = () => {
    setFormState({
      name: "",
      quantity: "",
      expiryDate: "",
      location: null as unknown as "refrigerator" | "pantry",
    });
    setIsEditing(false);
    setItemToEdit(null);
  };

  // Validate form fields before submission
  const validateForm = () => {
    if (formState.name == "" || formState.quantity == "") {
      return false;
    }
    return true;
  };

  // Handle edit item operation
  const handleEditItem = (item: FoodItem) => {
    setIsEditing(true);
    setItemToEdit(item);
    setShowMoreOptions(true); // Show more options when editing
    setFormState({
      name: item.name,
      quantity: item.quantity,
      location: item.location,
      expiryDate: item.expiryDate.split('T')[0],
    });
  };

  // Handle delete item operation
  const handleDeleteItem = (id: string) => {
    removeItem(id);
    if (itemToEdit && itemToEdit.id === id) {
      resetForm();
    }
  };

  // Update the clearAllItems function to remove duplicate comments
  const clearAllItems = () => {
    // Use the store's clearAll function
    clearAll();
    resetForm();
  };

  // Update the handleStorageTransfer function to handle undefined daysLeft
  const handleStorageTransfer = async (item: FoodItem, newLocation: "refrigerator" | "pantry") => {
    try {
      const response = await axios.post<StorageAdviceResponse>(`${config.apiUrl}/api/storage-advice/`, {
        food_type: findClosestFoodType(item.name)
      });

      if (!response.data) {
        throw new Error("Failed to get storage advice");
      }

      // Get the new storage time based on the new location
      const newStorageTime = newLocation === "refrigerator" ? response.data.fridge : response.data.pantry;
      
      // Calculate remaining life percentage
      const currentDate = new Date();
      const expiryDate = new Date(item.expiryDate);
      const currentDaysLeft = item.daysLeft || 0;
      const totalDays = currentDaysLeft + Math.floor((currentDate.getTime() - expiryDate.getTime()) / (1000 * 60 * 60 * 24));
      const remainingPercentage = totalDays > 0 ? currentDaysLeft / totalDays : 1;
      
      // Calculate new days left based on the percentage of shelf life remaining
      const newDaysLeft = Math.ceil(newStorageTime * remainingPercentage);
      
      // Calculate new expiry date
      const newExpiryDate = new Date();
      newExpiryDate.setDate(newExpiryDate.getDate() + newDaysLeft);

      // Update the item
      const updatedItem = {
        ...item,
        location: newLocation,
        expiryDate: newExpiryDate.toISOString(),
        daysLeft: newDaysLeft
      };

      // Update item in store
      updateItem(item.id, updatedItem);

      addToast({
        title: "Storage Updated",
        description: `${item.name} moved to ${newLocation}`,
        classNames: {
          base: "bg-background",
          title: "text-darkgreen font-medium font-semibold",
          description: "text-darkgreen",
          icon: "text-darkgreen"
        },
        timeout: 3000
      });

    } catch (error) {
      console.error("Error transferring storage:", error);
      addToast({
        title: "Error",
        description: "Failed to update storage location. Please try again.",
        classNames: {
          base: "bg-red-50",
          title: "text-amber-700 font-medium font-semibold",
          description: "text-amber-700",
          icon: "text-amber-700"
        },
        timeout: 3000
      });
    }
  };

  // Update drag event type definitions
  const handleDragStart = (e: DragEvent<HTMLLIElement>, item: FoodItem) => {
    e.dataTransfer.setData("itemId", item.id);
  };

  const handleDragOver = (e: DragEvent<HTMLDivElement>) => {
    e.preventDefault();
    e.currentTarget.classList.add("bg-gray-100");
  };

  const handleDragLeave = (e: DragEvent<HTMLDivElement>) => {
    e.currentTarget.classList.remove("bg-gray-100");
  };

  const handleDrop = async (e: DragEvent<HTMLDivElement>, targetLocation: "refrigerator" | "pantry") => {
    e.preventDefault();
    e.currentTarget.classList.remove("bg-gray-100");
    
    const itemId = e.dataTransfer.getData("itemId");
    const item = items.find(i => i.id === itemId);
    
    if (item && item.location !== targetLocation) {
      await handleStorageTransfer(item, targetLocation);
    }
  };

  return (
  <div>
    <ToastProvider placement={"top-center"} toastOffset={80}/>
    <Modal isOpen={isOpen} onClose={onClose} size="xl">
      <ModalContent>
        <ModalHeader>
          <h2 className="text-xl font-semibold text-darkgreen">
            Manage Food Inventory
          </h2>
        </ModalHeader>
        <ModalBody>
          <div className="mb-6">
            <div className="grid grid-cols-1 md:grid-cols-3 gap-4 mb-6">
              <div className="md:col-span-2 relative">
                <Input
                  label="Food Item"
                  placeholder="e.g., Chicken Breast"
                  value={formState.name}
                  onChange={(e) => setFormState({ ...formState, name: e.target.value })}
                  onClear={() => setFormState({ ...formState, name: "" })}
                />
              </div>
              <div>
                <Input
                  label="Quantity"
                  placeholder="e.g., 500g, 2L"
                  value={formState.quantity}
                  onChange={(e) => setFormState({ ...formState, quantity: e.target.value })}
                />
              </div>
            </div>

            {showMoreOptions && (
              <div className="grid grid-cols-1 md:grid-cols-2 gap-4 mb-6">
                <div>
                  <Select
                    label="Location"
                    placeholder="Choose location"
                    selectedKeys={formState.location ? [formState.location] : []}
                    onSelectionChange={(keys) => {
                      const selectedKey = Array.from(keys)[0] as string;
                      if (selectedKey) {
                        setFormState({
                          ...formState,
                          location: selectedKey as "refrigerator" | "pantry"
                        });
                      }
                    }}
                  >
                    <SelectItem key="refrigerator">Refrigerator</SelectItem>
                    <SelectItem key="pantry">Pantry</SelectItem>
                  </Select>
                </div>
                <div>
                  <Input
                    type="date"
                    label="Expiry Date"
                    placeholder="Choose expiry date"
                    value={formState.expiryDate}
                    onChange={(e) => setFormState({ ...formState, expiryDate: e.target.value })}
                  />
                </div>
              </div>
            )}

            <div className="flex gap-4">
              <Button
                color="primary"
                className="flex-1 bg-[#2F5233] text-white hover:bg-[#1B371F]"
                onPress={handleAddItem}
                isLoading={isFetchingRecommendation}
              >
                {isEditing ? "Update Item" : "Add Item"}
              </Button>
              
              <Button
                variant="flat"
                onPress={() => setShowMoreOptions(!showMoreOptions)}
                className="flex-none"
              >
                {showMoreOptions ? "Hide Options" : "More Options"}
              </Button>
            </div>
          </div>

          {/* Replace tabs with side-by-side layout */}
          <div className="grid grid-cols-1 md:grid-cols-2 gap-6">
            {/* Refrigerator Section */}
            <div 
              className="border h-[200px] overflow-y-auto p-4 rounded-lg border-gray-200 transition-colors duration-200"
              onDragOver={handleDragOver}
              onDragLeave={handleDragLeave}
              onDrop={(e) => handleDrop(e, "refrigerator")}
            >
              <div className="mb-2 border-b-2 border-blue-500">
                <h3 className="text-lg font-medium font-semibold text-blue-600">Refrigerator</h3>
              </div>
              
              <div className="mt-2">
                {getItemsByLocation("refrigerator").length === 0 ? (
                  <div className="mt-4">
                    <p className="text-gray-500">No items in refrigerator</p>
                  </div>
                ) : (
                  <ul className="divide-y divide-gray-200">
                    {getItemsByLocation("refrigerator").map((item) => (
                      <li 
                        key={item.id} 
                        className="py-3 flex justify-between items-center cursor-move"
                        draggable
                        onDragStart={(e) => handleDragStart(e, item)}
                      >
                        <div>
                          <div className="font-medium">
                            {item.name.charAt(0).toUpperCase() + item.name.slice(1).toLowerCase()} <span className="text-sm text-gray-500">qty: {item.quantity}</span>
                          </div>
                          <div className="text-sm text-gray-500">
                            Expires in {item.daysLeft} days
                          </div>
                        </div>
                        <div className="flex gap-2">
                          <Button
                            isIconOnly
                            variant="light"
                            onPress={() => handleEditItem(item)}
                          >
                            <FontAwesomeIcon icon={faEdit} />
                          </Button>
                          <Button
                            isIconOnly
                            variant="light"
                            color="danger"
                            onPress={() => handleDeleteItem(item.id)}
                          >
                            <FontAwesomeIcon icon={faTrash} />
                          </Button>
                        </div>
                      </li>
                    ))}
                  </ul>
                )}
              </div>
            </div>

            {/* Pantry Section */}
            <div 
              className="border h-[200px] overflow-y-auto p-4 rounded-lg border-gray-200 transition-colors duration-200"
              onDragOver={handleDragOver}
              onDragLeave={handleDragLeave}
              onDrop={(e) => handleDrop(e, "pantry")}
            >
              <div className="mb-4 border-b-2 border-amber-700">
                <h3 className="text-lg font-medium font-semibold text-amber-700">Pantry</h3>
              </div>

              <div className="mt-2">
                {getItemsByLocation("pantry").length === 0 ? (
                  <div className="mt-4">
                    <p className="text-gray-500">No items in pantry</p>
                  </div>
                ) : (
                  <ul className="divide-y divide-gray-200">
                    {getItemsByLocation("pantry").map((item) => (
                      <li 
                        key={item.id} 
                        className="py-3 flex justify-between items-center cursor-move"
                        draggable
                        onDragStart={(e) => handleDragStart(e, item)}
                      >
                        <div>
                          <div className="font-medium">
                            {item.name.charAt(0).toUpperCase() + item.name.slice(1).toLowerCase()} <span className="text-sm text-gray-500">qty: {item.quantity}</span>
                          </div>
                          <div className="text-sm text-gray-500">
                            Expires in {item.daysLeft} days
                          </div>
                        </div>
                        <div className="flex gap-2">
                          <Button
                            isIconOnly
                            variant="light"
                            onPress={() => handleEditItem(item)}
                          >
                            <FontAwesomeIcon icon={faEdit} />
                          </Button>
                          <Button
                            isIconOnly
                            variant="light"
                            color="danger"
                            onPress={() => handleDeleteItem(item.id)}
                          >
                            <FontAwesomeIcon icon={faTrash} />
                          </Button>
                        </div>
                      </li>
                    ))}
                  </ul>
                )}
              </div>
            </div>
          </div>
        </ModalBody>
        <ModalFooter>
          <div className="flex justify-between w-full">
            <Button 
              color="danger" 
              variant="flat"
              onPress={clearAllItems}
            >
              Clear All Items
            </Button>
            <Button 
              color="danger" 
              variant="light" 
              onPress={onClose}
            >
              Close
            </Button>
          </div>
        </ModalFooter>
      </ModalContent>
    </Modal>
  </div>
  );
} <|MERGE_RESOLUTION|>--- conflicted
+++ resolved
@@ -26,24 +26,9 @@
  * Type definition for storage advice API response
  */
 type StorageAdviceResponse = {
-<<<<<<< HEAD
   days: number;
   method: string; // 'fridge' or 'pantry'
   source?: string;
-=======
-  Type: string;
-  pantry: number;
-  fridge: number;
-  method: number;
-};
-
-/**
- * Type for food types API response
- * @interface
- */
-type FoodTypesResponse = {
-  food_types: string[];
->>>>>>> e3663475
 };
 
 /**
@@ -97,11 +82,9 @@
       const storage_time = response.data.method === 1 ? response.data.fridge : response.data.pantry;
       
       return { 
-<<<<<<< HEAD
+        
         storage_time: response.data.days,
-=======
-        storage_time: storage_time,
->>>>>>> e3663475
+
         method: response.data.method
       };
     } catch (error) {
@@ -187,7 +170,6 @@
           timeout: 3000
         });
       } else {
-<<<<<<< HEAD
         // For new items, get storage time using the simplified approach
         const { storage_time, method } = await getStorageTime(newItem.name);
         
@@ -243,20 +225,6 @@
             timeout: 3000
           });
         }
-=======
-        addItem(newItem);
-        addToast({
-          title: "Item Added",
-          description: `"${formState.name}" added to your inventory`,
-          classNames: {
-            base: "bg-background",
-            title: "text-darkgreen font-medium font-semibold",
-            description: "text-darkgreen",
-            icon: "text-darkgreen"
-          },
-          timeout: 3000
-        });
->>>>>>> e3663475
       }
       
       resetForm();
