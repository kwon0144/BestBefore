--- conflicted
+++ resolved
@@ -4,10 +4,7 @@
  * with intelligent recommendations for storage locations and expiry dates based on food types.
  */
 import { useState } from "react";
-<<<<<<< HEAD
-=======
-import type { DragEvent } from "react";
->>>>>>> 927ee9b1
+
 import { Modal, ModalContent, ModalHeader, ModalBody, ModalFooter, Button, Input, Select, SelectItem, ToastProvider, addToast } from "@heroui/react";
 import { FoodItem } from "@/store/useInventoryStore";
 import useInventoryStore from "@/store/useInventoryStore";
@@ -32,11 +29,7 @@
   days: number;
   method: string; // 'fridge' or 'pantry'
   source?: string;
-<<<<<<< HEAD
-=======
-  fridge?: number;
-  pantry?: number;
->>>>>>> 927ee9b1
+
 };
 
 /**
