--- conflicted
+++ resolved
@@ -206,7 +206,6 @@
         daysLeft: 0,
       };
 
-<<<<<<< HEAD
       if (isEditing && itemToEdit) {
         updateItem(itemToEdit.id, newItem);
         addToast({
@@ -219,58 +218,7 @@
             icon: "text-darkgreen"
           }
         });
-        resetForm();
-        return;
-      }
-
-      // For new items, fetch storage recommendation
-      setIsFetchingRecommendation(true);
-      const recommendation = await fetchStorageRecommendation(newItem.name);
-      
-      if (recommendation) {
-        const storageMethod = recommendation.method === 1 ? "refrigerator" : "pantry";
-        const expiryDate = new Date();
-        expiryDate.setDate(expiryDate.getDate() + recommendation.storage_time);
-        const expiryDateString = expiryDate.toISOString();
-        
-        const existingItem = findMatchingItem(newItem.name, expiryDateString);
-        
-        if (existingItem) {
-          const currentQuantity = existingItem.quantity;
-          const newQuantity = combineQuantities(currentQuantity, newItem.quantity);
-          
-          updateItem(existingItem.id, {
-            ...existingItem,
-            quantity: newQuantity
-          });
-          
-          addToast({
-            title: "Item Updated",
-            description: `Added to existing "${newItem.name}" in ${storageMethod}`,
-            classNames: {
-              base: "bg-background",
-              title: "text-darkgreen font-medium font-semibold",
-              description: "text-darkgreen",
-              icon: "text-darkgreen"
-            }
-          });
-        } else {
-          const recommendedItem = {
-            ...newItem,
-            location: formState.location || storageMethod,
-          };
-          addItem(recommendedItem);
-          addToast({
-            title: "Item Added",
-            description: `"${newItem.name}" added to ${storageMethod}`,
-            classNames: {
-              base: "bg-background",
-              title: "text-darkgreen font-medium font-semibold",
-              description: "text-darkgreen",
-              icon: "text-darkgreen"
-            }
-          });
-=======
+      } else {
         // For new items, get storage time using the simplified approach
         const { storage_time, method } = await getStorageTime(newItem.name);
         
@@ -300,48 +248,29 @@
           // Add as new item with recommended values
           const recommendedItem = {
             ...newItem,
-            location: formState.location || storageMethod, // Use selected location or recommendation
-            expiryDate: formState.expiryDate || expiryDateString // Use selected date or recommendation
+            location: storageMethod as "refrigerator" | "pantry",
+            expiryDate: expiryDateString
           };
           addItem(recommendedItem);
+          addToast({
+            title: "Item Added",
+            description: `"${formState.name}" added to your inventory`,
+            classNames: {
+              base: "bg-background",
+              title: "text-darkgreen font-medium font-semibold",
+              description: "text-darkgreen",
+              icon: "text-darkgreen"
+            }
+          });
         }
-        
-        // Switch to the appropriate tab if location wasn't manually specified
-        if (!formState.location) {
-          setSelectedTab(storageMethod);
->>>>>>> ace888a7
-        }
-        
-        if (!formState.location) {
-          setSelectedTab(storageMethod);
-        }
-      } else {
-        addItem(newItem);
-        addToast({
-          title: "Item Added",
-          description: `"${newItem.name}" added to ${newItem.location || selectedTab}`,
-          classNames: {
-            base: "bg-background",
-            title: "text-darkgreen font-medium font-semibold",
-            description: "text-darkgreen",
-            icon: "text-darkgreen"
-          }
-        });
       }
-    } catch {
-      addToast({
-        title: "Error",
-        description: "Failed to add item to the inventory",
-        classNames: {
-          base: "bg-red-50",
-          title: "text-amber-700 font-medium font-semibold",
-          description: "text-amber-700",
-          icon: "text-amber-700"
-        }
-      });
-    } finally {
-      setIsFetchingRecommendation(false);
+      
       resetForm();
+      setIsEditing(false);
+      setItemToEdit(null);
+    } catch (error) {
+      console.error("Error adding/updating item:", error);
+      setError("Failed to add/update item. Please try again.");
     }
   };
 
