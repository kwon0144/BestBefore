--- conflicted
+++ resolved
@@ -25,26 +25,15 @@
 # Remove old Docker images
 docker image prune -f
 
-<<<<<<< HEAD
-# Run the frontend container on port 3000 for HTTP
+# Run frontend container
 docker run -d --name frontend --network app-network -p 3000:3000 \
   -e NEXT_PUBLIC_API_URL="$NEXT_PUBLIC_API_URL" \
   -e NEXT_PUBLIC_API_KEY="$NEXT_PUBLIC_API_KEY" \
   $DOCKER_USERNAME/react-django-frontend:latest
 echo "Frontend deployed successfully on HTTP (port 3000)"
 
-# Run the backend container on port 8000
+# Run backend container
 docker run -d --name backend --network app-network -p 8000:8000 \
+  --env-file .env \
   $DOCKER_USERNAME/react-django-backend:latest
-echo "Backend deployed successfully on port 8000"
-=======
-# Run containers
-sudo docker run -d --name frontend --network app-network -p 3000:3000 \
-  -e NEXT_PUBLIC_API_URL="$NEXT_PUBLIC_API_URL" \
-  -e NEXT_PUBLIC_API_KEY="$NEXT_PUBLIC_API_KEY" \
-  $DOCKER_USERNAME/react-django-frontend:latest
->>>>>>> 60397f5b
-
-sudo docker run -d --name backend --network app-network -p 8000:8000 \
-  --env-file .env \
-  $DOCKER_USERNAME/react-django-backend:latest+echo "Backend deployed successfully (port 8000)"