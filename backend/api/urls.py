--- conflicted
+++ resolved
@@ -1,9 +1,4 @@
 from django.urls import path, include
-<<<<<<< HEAD
-from .views import get_users, create_user, get_temperature_data, get_storage_advice, get_food_types, get_foodbanks, start_game, update_game, end_game, get_leaderboard, get_food_items, pickup_food, perform_action
-from . import produce_detection
-from .output_calender import generate_calendar, generate_ical
-=======
 from .views import (
     get_storage_advice, 
     get_food_types, 
@@ -14,10 +9,16 @@
     search_dishes,
     get_signature_dishes,
     login,
+    start_game,
+    update_game,
+    end_game,
+    get_leaderboard,
+    get_food_items,
+    pickup_food,
+    perform_action
 )
 from .service import produce_detection_service
 from .service.output_calender_service import generate_calendar, generate_ical
->>>>>>> b1c615e5
 from rest_framework.routers import DefaultRouter
 
 
@@ -28,7 +29,6 @@
     path('storage-advice/', get_storage_advice, name='get_storage_advice'),
     path('food-types/', get_food_types, name='get_food_types'),
     path('foodbanks/', get_foodbanks, name='get_foodbanks'),
-<<<<<<< HEAD
     path('game/start/', start_game, name='start_game'),
     path('game/update/', update_game, name='update_game'),
     path('game/end/', end_game, name='end_game'),
@@ -36,8 +36,6 @@
     path('game/food-items/', get_food_items, name='get_food_items'),
     path('game/pickup/', pickup_food, name='pickup_food'),
     path('game/action/', perform_action, name='perform_action'),
-]
-=======
     path('second-life/', get_second_life_items, name='get_second_life_items'),
     path('second-life/<int:item_id>/', get_second_life_item_detail, name='get_second_life_item_detail'),
     path('dish-ingredients/', get_dish_ingredients, name='get_dish_ingredients'),
@@ -45,4 +43,3 @@
     path('signature-dishes/', get_signature_dishes, name='get_signature_dishes'),
     path('auth/login/', login, name='login'),
 ]
->>>>>>> b1c615e5
