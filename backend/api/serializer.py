from rest_framework import serializers
<<<<<<< HEAD
from .models import User, Temperature, Geospatial
=======
from .models import User, Temperature
>>>>>>> 60397f5b

class UserSerializer(serializers.ModelSerializer):
    class Meta:
        model = User
        fields = '__all__'

class TemperatureSerializer(serializers.ModelSerializer):
    class Meta:
        model = Temperature
        fields = '__all__'
<<<<<<< HEAD

class FoodBankListSerializer(serializers.ModelSerializer):
    key = serializers.SerializerMethodField()
    
    class Meta:
        model = Geospatial
        fields = ['key', 'name', 'latitude', 'longitude', 'type']
    
    def get_key(self, obj):
        return str(obj.id)

class FoodBankDetailSerializer(serializers.ModelSerializer):
    key = serializers.SerializerMethodField()
    opening_hours = serializers.SerializerMethodField()
    
    class Meta:
        model = Geospatial
        fields = ['key', 'name', 'latitude', 'longitude', 'type', 'address', 'opening_hours']
    
    def get_key(self, obj):
        return str(obj.id)
    
    def get_opening_hours(self, obj):
        """Format hours of operation into a structured format for the frontend"""
        try:
            # Basic formatting - you can enhance this based on your data structure
            hours_text = obj.hours_of_operation
            
            # Sample parsing logic - adjust based on your actual data format
            days = {
                'Monday': '',
                'Tuesday': '',
                'Wednesday': '',
                'Thursday': '',
                'Friday': '',
                'Saturday': '',
                'Sunday': ''
            }
            
            # This is a simple example 
            if '09:00-17:00 daily' in hours_text:
                for day in days:
                    days[day] = '09:00 AM - 5:00 PM'
            elif 'weekdays' in hours_text and 'close in weekends' in hours_text:
                for day in ['Monday', 'Tuesday', 'Wednesday', 'Thursday', 'Friday']:
                    if '09:30-15:00' in hours_text:
                        days[day] = '09:30 AM - 3:00 PM'
                    elif '08:30-16:30' in hours_text:
                        days[day] = '08:30 AM - 4:30 PM'
                    else:
                        # Extract time from the format like "08:00-16:00 in weekdays"
                        import re
                        match = re.search(r'(\d{2}:\d{2})-(\d{2}:\d{2})', hours_text)
                        if match:
                            start, end = match.groups()
                            days[day] = f"{start} AM - {end} PM"
                        else:
                            days[day] = 'Closed'
                
                for day in ['Saturday', 'Sunday']:
                    days[day] = 'Closed'
            elif '24 hours' in hours_text:
                for day in days:
                    days[day] = 'Open 24 hours'
                    
            return days
        except Exception as e:
            # Fallback for any parsing errors
            return {'error': str(e), 'raw_hours': obj.hours_of_operation}
=======
>>>>>>> 60397f5b
<|MERGE_RESOLUTION|>--- conflicted
+++ resolved
@@ -1,9 +1,5 @@
 from rest_framework import serializers
-<<<<<<< HEAD
 from .models import User, Temperature, Geospatial
-=======
-from .models import User, Temperature
->>>>>>> 60397f5b
 
 class UserSerializer(serializers.ModelSerializer):
     class Meta:
@@ -14,7 +10,6 @@
     class Meta:
         model = Temperature
         fields = '__all__'
-<<<<<<< HEAD
 
 class FoodBankListSerializer(serializers.ModelSerializer):
     key = serializers.SerializerMethodField()
@@ -83,6 +78,4 @@
             return days
         except Exception as e:
             # Fallback for any parsing errors
-            return {'error': str(e), 'raw_hours': obj.hours_of_operation}
-=======
->>>>>>> 60397f5b
+            return {'error': str(e), 'raw_hours': obj.hours_of_operation}