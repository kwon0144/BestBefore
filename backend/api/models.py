--- conflicted
+++ resolved
@@ -29,7 +29,6 @@
     def __str__(self):
         return self.name
 
-<<<<<<< HEAD
 class Game(models.Model):
     player_id = models.CharField(max_length=100)
     score = models.IntegerField(default=0)
@@ -55,8 +54,6 @@
     def __str__(self):
         return f"{self.name} - {self.type}"
 
-    
-=======
 class SecondLife(models.Model):
     method_id = models.IntegerField(primary_key=True)
     method_name = models.CharField(max_length=100)
@@ -97,5 +94,4 @@
         managed = False  
 
     def __str__(self):
-        return self.name
->>>>>>> b1c615e5
+        return self.name