from django.db import models

# Create your models here.
class User(models.Model):
    age = models.IntegerField()
    name = models.CharField(max_length=100)

    def __str__(self):
        return self.name

class Temperature(models.Model):
    class Meta:
        db_table = 'temperature'  # This specifies the actual table name in the database
        managed = False  # Since the table already exists in the database
        unique_together = (('month', 'day'),)  # Composite primary key

    month = models.IntegerField(primary_key=True)  # Part of composite primary key
    day = models.IntegerField()  # Part of composite primary key
    temperature = models.FloatField()

    def __str__(self):
        return f"Temperature: {self.temperature} on month {self.month} day {self.day}"

class FoodStorage(models.Model):
    type = models.CharField(max_length=255, null=True, blank=True)
    storage_time = models.IntegerField(null=True, blank=True)
    method = models.IntegerField(null=True, blank=True)

    class Meta:
        db_table = 'food_storage'  # Specify the actual table name
        managed = False  # Since the table already exists, no need for Django to manage it

    def __str__(self):
<<<<<<< HEAD
        return f"{self.type} - {self.storage_time} days"

# geospatial model for map
class Geospatial(models.Model):
    name = models.CharField(max_length=255)
    latitude = models.FloatField()
    longitude = models.FloatField()
    type = models.CharField(max_length=100)
    hours_of_operation = models.TextField()
    address = models.TextField()
    
    class Meta:
        db_table = 'geospatial'
        managed = False
    
    def __str__(self):
        return self.name
    
=======
        return f"{self.type} - {self.storage_time} days"
>>>>>>> 60397f5b
<|MERGE_RESOLUTION|>--- conflicted
+++ resolved
@@ -31,7 +31,6 @@
         managed = False  # Since the table already exists, no need for Django to manage it
 
     def __str__(self):
-<<<<<<< HEAD
         return f"{self.type} - {self.storage_time} days"
 
 # geospatial model for map
@@ -49,7 +48,4 @@
     
     def __str__(self):
         return self.name
-    
-=======
-        return f"{self.type} - {self.storage_time} days"
->>>>>>> 60397f5b
+    