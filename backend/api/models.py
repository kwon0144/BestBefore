from django.db import models

# Create your models here.
class User(models.Model):
    age = models.IntegerField()
    name = models.CharField(max_length=100)

    def __str__(self):
        return self.name

class Temperature(models.Model):
    class Meta:
        db_table = 'temperature'  # This specifies the actual table name in the database
        managed = False  # Since the table already exists in the database
        unique_together = (('month', 'day'),)  # Composite primary key

    month = models.IntegerField(primary_key=True)  # Part of composite primary key
    day = models.IntegerField()  # Part of composite primary key
    temperature = models.FloatField()

    def __str__(self):
<<<<<<< HEAD
        return f"Temperature: {self.temperature} on month {self.month} day {self.day}"

class FoodStorage(models.Model):
    type = models.CharField(max_length=255, null=True, blank=True)
    storage_time = models.IntegerField(null=True, blank=True)
    method = models.IntegerField(null=True, blank=True)

    class Meta:
        db_table = 'food_storage'  # Specify the actual table name
        managed = False  # Since the table already exists, no need for Django to manage it

    def __str__(self):
        return f"{self.type} - {self.storage_time} days"
=======
        return f"Temperature: {self.temperature} on month {self.month} day {self.day}"
>>>>>>> 57e3dcdb
<|MERGE_RESOLUTION|>--- conflicted
+++ resolved
@@ -19,7 +19,6 @@
     temperature = models.FloatField()
 
     def __str__(self):
-<<<<<<< HEAD
         return f"Temperature: {self.temperature} on month {self.month} day {self.day}"
 
 class FoodStorage(models.Model):
@@ -32,7 +31,4 @@
         managed = False  # Since the table already exists, no need for Django to manage it
 
     def __str__(self):
-        return f"{self.type} - {self.storage_time} days"
-=======
-        return f"Temperature: {self.temperature} on month {self.month} day {self.day}"
->>>>>>> 57e3dcdb
+        return f"{self.type} - {self.storage_time} days"