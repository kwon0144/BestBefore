--- conflicted
+++ resolved
@@ -25,11 +25,7 @@
 # See https://docs.djangoproject.com/en/5.1/howto/deployment/checklist/
 
 # SECURITY WARNING: keep the secret key used in production secret!
-<<<<<<< HEAD
-SECRET_KEY = os.getenv('SECRET_KEY')
-=======
 SECRET_KEY = os.getenv('DJANGO_SECRET_KEY')
->>>>>>> 57e3dcdb
 
 # SECURITY WARNING: don't run with debug turned on in production!
 DEBUG = os.getenv('DEBUG', 'False') == 'True'
@@ -69,10 +65,7 @@
     "http://localhost:3000",
     "http://localhost:3001",
     "http://localhost:443",
-<<<<<<< HEAD
-=======
     os.getenv('DJANGO_ALLOWED_ORIGIN')
->>>>>>> 57e3dcdb
 ]
 
 # 如果环境变量存在，添加到允许的源列表中
